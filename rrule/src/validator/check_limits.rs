<<<<<<< HEAD
use crate::core::DateTime;
use crate::{RRuleError, RRuleProperties};
=======
use crate::{validator::ValidationError, RRuleProperties};
>>>>>>> abcc0630

/// Maximum value of `option.interval` when frequency is yearly.
/// Limit: 10000 years
/// Does not apply when `no-validation-limits` feature flag is set.
#[allow(dead_code)]
pub(crate) static FREQ_YEARLY_INTERVAL_MAX: u16 = 10_000;
/// Maximum value of `option.interval` when frequency is monthly.
/// Limit: about 83 years
/// Does not apply when `no-validation-limits` feature flag is set.
#[allow(dead_code)]
pub(crate) static FREQ_MONTHLY_INTERVAL_MAX: u16 = 1_000;
/// Maximum value of `option.interval` when frequency is weekly.
/// Limit: about 19 years
/// Does not apply when `no-validation-limits` feature flag is set.
#[allow(dead_code)]
pub(crate) static FREQ_WEEKLY_INTERVAL_MAX: u16 = 1_000;
/// Maximum value of `option.interval` when frequency is daily.
/// Limit: about 27 years
/// Does not apply when `no-validation-limits` feature flag is set.
#[allow(dead_code)]
pub(crate) static FREQ_DAILY_INTERVAL_MAX: u16 = 10_000;
/// Maximum value of `option.interval` when frequency is hourly.
/// Limit: about 416 days
/// Does not apply when `no-validation-limits` feature flag is set.
#[allow(dead_code)]
pub(crate) static FREQ_HOURLY_INTERVAL_MAX: u16 = 10_000;
/// Maximum value of `option.interval` when frequency is minutely.
/// Limit: about 7 days
/// Does not apply when `no-validation-limits` feature flag is set.
#[allow(dead_code)]
pub(crate) static FREQ_MINUTELY_INTERVAL_MAX: u16 = 10_000;
/// Maximum value of `option.interval` when frequency is secondly.
/// Limit: about 13 hours
/// Does not apply when `no-validation-limits` feature flag is set.
#[allow(dead_code)]
pub(crate) static FREQ_SECONDLY_INTERVAL_MAX: u16 = 50_000;

/// Check (arbitrary) validator limits.
/// It checks all values in the [`RRuleProperties`] and makes sure that they are in
/// a reasonable range. If the function returns `Ok`, no errors where found.
///
/// This will prevent the creation of iterators that will always fail.
/// This validation will limit, if not eliminate, large groups of potential panics when using the
/// iterator.
///
/// When `no-validation-limits` feature is set this function will always return `Ok`.
/// See README.md for more info.
#[cfg(not(feature = "no-validation-limits"))]
<<<<<<< HEAD
pub(crate) fn check_limits(
    properties: &RRuleProperties,
    dt_start: &DateTime,
) -> Result<(), RRuleError> {
=======
pub(crate) fn check_limits(option: &RRuleProperties) -> Result<(), ValidationError> {
>>>>>>> abcc0630
    use crate::{validator::YEAR_RANGE, Frequency};
    use chrono::Datelike;

    // Interval:
    // - Value should not be to big
    //   `Chrono` is limited to +/- 262,000 years from the common epoch.
    let limit = match &properties.freq {
        Frequency::Yearly => FREQ_YEARLY_INTERVAL_MAX, // 10000 years
        Frequency::Monthly => FREQ_MONTHLY_INTERVAL_MAX, // About 83 years
        Frequency::Weekly => FREQ_WEEKLY_INTERVAL_MAX, // About 19 years
        Frequency::Daily => FREQ_DAILY_INTERVAL_MAX,   // About 27 years
        Frequency::Hourly => FREQ_HOURLY_INTERVAL_MAX, // About 416 days
        Frequency::Minutely => FREQ_MINUTELY_INTERVAL_MAX, // About 7 days
        Frequency::Secondly => FREQ_SECONDLY_INTERVAL_MAX, // About 13 hours
    };
<<<<<<< HEAD
    if properties.interval > limit {
        return Err(RRuleError::new_validation_err(format!(
            "`INTERVAL` is `{}`, is higher than expected, make sure this is correct. \
            See 'validator limits' in docs for more info.",
            &properties.interval,
        )));
=======
    if option.interval > limit {
        return Err(ValidationError::TooBigInterval(option.interval));
>>>>>>> abcc0630
    }

    // Count:
    // Does not interfere with the iterator so does not have to be limited.

    // Dt_start:
    // - Year should be reasonable.
    //   `Chrono` is limited to +/- 262,000 years from the common epoch.
    let year = dt_start.year();
    if !YEAR_RANGE.contains(&year) {
        return Err(ValidationError::StartYearOutOfRange(year));
    }

    // All checked, no errors found
    Ok(())
}

/// Check validator limits.
/// It checks all values in the [`RRuleProperties`] and makes sure that they are in
/// a reasonable range. If the function returns `Ok`, no errors where found.
///
/// This will prevent the creation of iterators that will always fail.
/// This validation will limit, if not eliminate, large groups of potential panics when using the
/// iterator.
///
/// When `no-validation-limits` feature is set this function will always return `Ok`.
/// See README.md for more info.
#[cfg(feature = "no-validation-limits")]
<<<<<<< HEAD
pub(crate) fn check_limits(_: &RRuleProperties, _: &DateTime) -> Result<(), RRuleError> {
=======
pub(crate) fn check_limits(_option: &RRuleProperties) -> Result<(), ValidationError> {
>>>>>>> abcc0630
    Ok(())
}<|MERGE_RESOLUTION|>--- conflicted
+++ resolved
@@ -1,9 +1,5 @@
-<<<<<<< HEAD
 use crate::core::DateTime;
-use crate::{RRuleError, RRuleProperties};
-=======
 use crate::{validator::ValidationError, RRuleProperties};
->>>>>>> abcc0630
 
 /// Maximum value of `option.interval` when frequency is yearly.
 /// Limit: 10000 years
@@ -52,14 +48,10 @@
 /// When `no-validation-limits` feature is set this function will always return `Ok`.
 /// See README.md for more info.
 #[cfg(not(feature = "no-validation-limits"))]
-<<<<<<< HEAD
 pub(crate) fn check_limits(
     properties: &RRuleProperties,
     dt_start: &DateTime,
-) -> Result<(), RRuleError> {
-=======
-pub(crate) fn check_limits(option: &RRuleProperties) -> Result<(), ValidationError> {
->>>>>>> abcc0630
+) -> Result<(), ValidationError> {
     use crate::{validator::YEAR_RANGE, Frequency};
     use chrono::Datelike;
 
@@ -75,17 +67,8 @@
         Frequency::Minutely => FREQ_MINUTELY_INTERVAL_MAX, // About 7 days
         Frequency::Secondly => FREQ_SECONDLY_INTERVAL_MAX, // About 13 hours
     };
-<<<<<<< HEAD
     if properties.interval > limit {
-        return Err(RRuleError::new_validation_err(format!(
-            "`INTERVAL` is `{}`, is higher than expected, make sure this is correct. \
-            See 'validator limits' in docs for more info.",
-            &properties.interval,
-        )));
-=======
-    if option.interval > limit {
-        return Err(ValidationError::TooBigInterval(option.interval));
->>>>>>> abcc0630
+        return Err(ValidationError::TooBigInterval(properties.interval));
     }
 
     // Count:
@@ -114,10 +97,6 @@
 /// When `no-validation-limits` feature is set this function will always return `Ok`.
 /// See README.md for more info.
 #[cfg(feature = "no-validation-limits")]
-<<<<<<< HEAD
-pub(crate) fn check_limits(_: &RRuleProperties, _: &DateTime) -> Result<(), RRuleError> {
-=======
-pub(crate) fn check_limits(_option: &RRuleProperties) -> Result<(), ValidationError> {
->>>>>>> abcc0630
+pub(crate) fn check_limits(_: &RRuleProperties, _: &DateTime) -> Result<(), ValidationError> {
     Ok(())
 }