use super::{
    build_pos_list, increment_counter_date, make_timeset, remove_filtered_days,
    utils::from_ordinal, IterInfo, MAX_ITER_LOOP,
};
use crate::{
    core::{DateTime, Time},
    Frequency, RRule, RRuleError, WithError,
};
use chrono::{Datelike, TimeZone, Timelike};
<<<<<<< HEAD
use chrono_tz::Tz;
use chrono_tz::UTC;
=======
>>>>>>> abcc0630
use std::collections::VecDeque;

#[derive(Debug, Clone)]
pub struct RRuleIter<'a> {
    /// Date the iterator is currently at.
    counter_date: DateTime,
    ii: IterInfo<'a>,
    timeset: Vec<Time>,
    dt_start: DateTime,
    tz: Tz,
    // Buffer of datetimes not yet yielded
    buffer: VecDeque<DateTime>,
    /// Indicate of iterator should not return more items.
    /// Once set `true` is will always return `None`.
    finished: bool,
    /// Number of events that should still be generated before the end.
    /// Counter always goes down after each iteration.
    count: Option<u32>,
    /// Store the last error, so it can be handled by the user.
    error: Option<RRuleError>,
}

impl<'a> RRuleIter<'a> {
    fn new(rrule: &'a RRule) -> Result<Self, RRuleError> {
        let ii = IterInfo::new(rrule)?;
        let counter_date = rrule.dt_start;

        let timeset = make_timeset(&ii, &counter_date, rrule)?;
        let count = ii.get_properties().count;

        Ok(RRuleIter {
            counter_date,
            ii,
            timeset,
            dt_start: counter_date,
            tz: rrule.tz,
            buffer: VecDeque::new(),
            finished: false,
            count,
            error: None,
        })
    }
    /// Generate a list of dates that will be added to the buffer.
    /// Returns true if finished, no more items should/can be returned.
    fn generate(&mut self) -> Result<bool, RRuleError> {
        // If there already was an error, return the error again.
        if let Some(err) = self.get_err() {
            return Err(err.clone());
        }
        // Do early check if done (if known)
        if self.finished {
            return Ok(true);
        }
        // Check if the count is set, and if 0
        match self.count {
            Some(count) if count == 0 => return Ok(true),
            _ => (),
        };

        // Get general info about recurrence rules
        let properties = self.ii.get_properties().clone();

        if properties.interval == 0 {
            return Ok(true);
        }

        // If `counter_date` is later than `until` date, we can stop
        if let Some(until) = properties.until {
            if self.counter_date > until {
                return Ok(false);
            }
        }
        let mut loop_counter: u32 = 0;

        // Loop until there is at least 1 item in the buffer.
        while self.buffer.is_empty() {
            // Prevent infinite loops
            loop_counter += 1;
            if loop_counter >= MAX_ITER_LOOP {
                return Err(RRuleError::new_iter_err(format!(
                    "Reached max loop counter (`{}`). \
                    See 'validator limits' in docs for more info.",
                    MAX_ITER_LOOP
                )));
            }

            let (dayset, start, end) = self.ii.get_dayset(
                &self.ii.get_properties().freq,
                self.counter_date.year(),
                self.counter_date.month() as u8,
                self.counter_date.day() as u8,
            )?;

            // If `counter_date` is later than `until` date, we can stop
            if let Some(until) = properties.until {
                if self.counter_date > until {
                    return Ok(false);
                }
            }

            // Change `Vec<u64>` to `Vec<Option<u64>>`
            let mut dayset = dayset.into_iter().map(Some).collect::<Vec<Option<u64>>>();

            let filtered = remove_filtered_days(&mut dayset, start, end, &self.ii)?;

            // Change `Vec<Option<u64>>` to `Vec<Option<i32>>`
            let dayset = dayset
                .into_iter()
                .map(|day| day.map(|day| day as i32))
                .collect::<Vec<Option<i32>>>();

            if !properties.by_set_pos.is_empty() {
                let pos_list = build_pos_list(
                    &properties.by_set_pos,
                    &self.timeset,
                    start,
                    end,
                    &self.ii,
                    &dayset,
                    &self.tz,
                )?;

                for res in pos_list {
                    if properties.until.is_some() && res > properties.until.unwrap() {
                        continue; // or break ?
                    }

                    if res >= self.dt_start {
                        self.buffer.push_back(res);

                        if let Some(count) = self.count {
                            if count > 0 {
                                self.count = Some(count - 1);
                                // self.ii.properties.count = Some(count - 1);
                            }
                            // This means that the real count is 0, because of the decrement above
                            if count == 1 {
                                return Ok(true);
                            }
                        }
                    }
                }
            } else {
                // Loop over `start..end`
                for current_day in dayset.iter().take(end as usize).skip(start as usize) {
                    if current_day.is_none() {
                        continue;
                    }

                    let current_day = current_day.unwrap();
                    let year_ordinal = self.ii.year_ordinal().unwrap();
                    // Ordinal conversion uses UTC: if we apply local-TZ here, then
                    // just below we'll end up double-applying.
                    let date = from_ordinal(year_ordinal + current_day as i64);
                    // We apply the local-TZ here,
                    let date = self.tz.ymd(date.year(), date.month(), date.day());
                    for timeset in &self.timeset {
                        let res = date
                            .and_hms(0, 0, 0)
                            .checked_add_signed(timeset.duration_from_midnight())
                            .ok_or_else(|| RRuleError::new_iter_err("Invalid datetime."))?;

                        if properties.until.is_some() && res > properties.until.unwrap() {
                            return Ok(true);
                        }
                        if res >= self.dt_start {
                            self.buffer.push_back(res);

                            if let Some(count) = self.count {
                                if count > 0 {
                                    self.count = Some(count - 1);
                                    // self.ii.properties.count = Some(count - 1);
                                }
                                // This means that the real count is 0, because of the decrement above
                                if count == 1 {
                                    return Ok(true);
                                }
                            }
                        }
                    }
                }
            }

            // Handle frequency and interval
            self.counter_date = increment_counter_date(self.counter_date, &properties, filtered)?;

            if properties.freq == Frequency::Hourly
                || properties.freq == Frequency::Minutely
                || properties.freq == Frequency::Secondly
            {
                self.timeset = self.ii.get_timeset(
                    &properties.freq,
                    self.counter_date.hour() as u8,
                    self.counter_date.minute() as u8,
                    self.counter_date.second() as u8,
                    0,
                )?;
            }

            let year = self.counter_date.year();
            let month = self.counter_date.month() as u8;

            self.ii.rebuild(year, month)?;
        }
        // Indicate that there might be more items on the next iteration.
        Ok(false)
    }
}

impl<'a> WithError for RRuleIter<'a> {
    fn has_err(&self) -> bool {
        self.error.is_some()
    }

    fn get_err(&self) -> Option<&RRuleError> {
        self.error.as_ref()
    }
}

impl<'a> Iterator for RRuleIter<'a> {
    type Item = DateTime;

    fn next(&mut self) -> Option<Self::Item> {
        if !self.buffer.is_empty() {
            return self.buffer.pop_front();
        }

        if self.finished {
            return None;
        }

        self.finished = match self.generate() {
            Ok(finished) => finished,
            Err(err) => {
                log::error!("{}", err);
                self.error = Some(err);
                true
            }
        };

        if self.buffer.is_empty() {
            self.finished = true;
        }
        self.buffer.pop_front()
    }
}

impl<'a> IntoIterator for &'a RRule {
    type Item = DateTime;

    type IntoIter = RRuleIter<'a>;

    fn into_iter(self) -> Self::IntoIter {
        match RRuleIter::new(self) {
            Ok(iter) => iter,
            Err(err) => {
                // Print error and create iterator that will ways return the error if used.
                log::error!("{}", err);
                let error = Some(err);
                // This is mainly a dummy object, as it will ways return the error when called.
                RRuleIter {
                    counter_date: self.dt_start,
                    ii: IterInfo::new_no_rebuild(self),
                    timeset: vec![],
                    dt_start: self.dt_start,
                    tz: self.tz,
                    buffer: VecDeque::new(),
                    finished: false,
                    count: None,
                    error,
                }
            }
        }
    }
}<|MERGE_RESOLUTION|>--- conflicted
+++ resolved
@@ -7,11 +7,7 @@
     Frequency, RRule, RRuleError, WithError,
 };
 use chrono::{Datelike, TimeZone, Timelike};
-<<<<<<< HEAD
 use chrono_tz::Tz;
-use chrono_tz::UTC;
-=======
->>>>>>> abcc0630
 use std::collections::VecDeque;
 
 #[derive(Debug, Clone)]
@@ -106,8 +102,8 @@
             )?;
 
             // If `counter_date` is later than `until` date, we can stop
-            if let Some(until) = properties.until {
-                if self.counter_date > until {
+            if let Some(until) = &properties.until {
+                if &self.counter_date > until {
                     return Ok(false);
                 }
             }
@@ -246,7 +242,7 @@
         self.finished = match self.generate() {
             Ok(finished) => finished,
             Err(err) => {
-                log::error!("{}", err);
+                log::error!("{:?}", err);
                 self.error = Some(err);
                 true
             }
@@ -269,7 +265,7 @@
             Ok(iter) => iter,
             Err(err) => {
                 // Print error and create iterator that will ways return the error if used.
-                log::error!("{}", err);
+                log::error!("{:?}", err);
                 let error = Some(err);
                 // This is mainly a dummy object, as it will ways return the error when called.
                 RRuleIter {
