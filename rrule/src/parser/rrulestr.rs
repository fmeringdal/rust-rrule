<<<<<<< HEAD
use crate::{core::DateTime, Frequency, NWeekday, RRuleError, RRuleProperties, RRuleSet};
use chrono::{Datelike, NaiveDate, NaiveDateTime, TimeZone, Timelike, Weekday};
=======
use crate::{core::DateTime, Frequency, NWeekday, RRule, RRuleError, RRuleProperties, RRuleSet};
use chrono::{Datelike, NaiveDate, TimeZone, Timelike, Weekday};
>>>>>>> abcc0630
use chrono_tz::{Tz, UTC};
use lazy_static::lazy_static;
use regex::Regex;
use std::{convert::TryFrom, str::FromStr};

use super::ParseError;

// Some regex used for parsing the rrule string.
lazy_static! {
    static ref DATESTR_RE: Regex =
        Regex::new(r"(?m)^(\d{4})(\d{2})(\d{2})(T(\d{2})(\d{2})(\d{2})(Z?))?$").unwrap();
    static ref DTSTART_RE: Regex =
        Regex::new(r"(?m)DTSTART(?:;TZID=([^:=]+?))?(?::|=)([^;\s]+)").unwrap();
    static ref RRULE_RE: Regex = Regex::new(r"(?m)^(?:RRULE|EXRULE):").unwrap();
    static ref PARSE_RULE_LINE_RE: Regex = Regex::new(r"(?m)^([A-Z]+?)[:;]").unwrap();
    static ref RDATE_RE: Regex = Regex::new(r"(?m)RDATE(?:;TZID=([^:=]+))?").unwrap();
    static ref EXDATE_RE: Regex = Regex::new(r"(?m)EXDATE(?:;TZID=([^:=]+))?").unwrap();
    static ref DATETIME_RE: Regex = Regex::new(r"(?m)(VALUE=DATE(-TIME)?)|(TZID=)").unwrap();
    static ref NWEEKDAY_REGEX: Regex = Regex::new(r"(?m)^([+-]?\d{1,2})([A-Z]{2})$").unwrap();
}

/// Create [`RRuleSet`] from parsing the String.
pub(crate) fn build_rruleset(s: &str) -> Result<RRuleSet, RRuleError> {
    let s = preprocess_rrule_string(s);
    let ParsedInput {
        rrule_vals,
        rdate_vals,
        exrule_vals,
        exdate_vals,
        dt_start,
        ..
    } = parse_input(&s)?;

    let mut rset = RRuleSet {
        dt_start,
        ..Default::default()
    };

    for rrule_prop in rrule_vals.iter() {
        let rrule = rrule_prop.clone().build(dt_start)?;
        rset.rrule(rrule);
    }

    for rdate in rdate_vals {
        rset.rdate(rdate);
    }

    for exrule_prop in exrule_vals.iter() {
        let exrule = exrule_prop.clone().build(dt_start)?;
        rset.exrule(exrule);
    }

    for exdate in exdate_vals {
        rset.exdate(exdate);
    }

    Ok(rset)
}

/// Create an [`RRule`] from [`String`] if input is valid.
///
/// If RRule contains invalid parts then [`RRuleError`] will be returned.
/// This should never panic, but it might be in odd cases.
/// Please report if it does panic.
pub(crate) fn parse_rrule_string_to_properties(input: &str) -> Result<RRuleProperties, ParseError> {
    let input = preprocess_rrule_string(input);

    let ParsedInput { mut rrule_vals, .. } = parse_input(&input)?;

    match rrule_vals.len() {
        0 => Err(ParseError::Generic("Invalid rrule string".into())),
        1 => {
            let rrule_properties = rrule_vals.remove(0);
            Ok(rrule_properties)
        }
        _ => Err(ParseError::Generic(
            "To many rrules, please use `RRuleSet` instead.".into(),
        )),
    }
}

/// Fill in some additional field in order to make iter work correctly.
pub(crate) fn finalize_parsed_properties(
    mut properties: RRuleProperties,
    dt_start: &DateTime,
) -> Result<RRuleProperties, ParseError> {
    use std::cmp::Ordering;
    // TEMP: move negative months to other list
    let mut by_month_day = vec![];
    let mut by_n_month_day = properties.by_n_month_day;
    for by_month_day_item in properties.by_month_day {
        match by_month_day_item.cmp(&0) {
            Ordering::Greater => by_month_day.push(by_month_day_item),
            Ordering::Less => by_n_month_day.push(by_month_day_item),
            Ordering::Equal => {}
        }
    }
    properties.by_month_day = by_month_day;
    properties.by_n_month_day = by_n_month_day;

    // Can only be set to true if feature flag is set.
    let by_easter_is_some = if cfg!(feature = "by-easter") {
        properties.by_easter.is_some()
    } else {
        false
    };

    // Add some freq specific additional properties
    if !(!properties.by_week_no.is_empty()
        || !properties.by_year_day.is_empty()
        || !properties.by_month_day.is_empty()
        || !properties.by_n_month_day.is_empty()
        || !properties.by_weekday.is_empty()
        || by_easter_is_some)
    {
        match properties.freq {
            Frequency::Yearly => {
                if properties.by_month.is_empty() {
                    properties.by_month = vec![dt_start.month() as u8];
                }
                properties.by_month_day = vec![dt_start.day() as i8];
            }
            Frequency::Monthly => {
                properties.by_month_day = vec![dt_start.day() as i8];
            }
            Frequency::Weekly => {
                properties.by_weekday = vec![NWeekday::Every(dt_start.weekday())];
            }
            _ => (),
        };
    }

    // by_hour
    if properties.by_hour.is_empty() && properties.freq < Frequency::Hourly {
        properties.by_hour = vec![dt_start.hour() as u8];
    }

    // by_minute
    if properties.by_minute.is_empty() && properties.freq < Frequency::Minutely {
        properties.by_minute = vec![dt_start.minute() as u8];
    }

    // by_second
    if properties.by_second.is_empty() && properties.freq < Frequency::Secondly {
        properties.by_second = vec![dt_start.second() as u8];
    }
    Ok(properties)
}

fn parse_datestring_bit<T: FromStr>(
    bits: &regex::Captures,
    i: usize,
    dt: &str,
) -> Result<T, ParseError> {
    match bits.get(i) {
        Some(bit) => bit
            .as_str()
            .parse::<T>()
            .map_err(|_| ParseError::InvalidDateTime {
                value: dt.into(),
                field: "DTSTART".into(),
            }),
        _ => Err(ParseError::InvalidDateTime {
            value: dt.into(),
            field: "DTSTART".into(),
        }),
    }
}

fn parse_timezone(tz: &str) -> Result<Tz, ParseError> {
    Tz::from_str(tz).map_err(|_err| ParseError::InvalidTimezone(tz.into()))
}

fn datestring_to_date(dt: &str, tz: &Option<Tz>, field: &str) -> Result<DateTime, ParseError> {
    let bits = DATESTR_RE
        .captures(dt)
        .ok_or_else(|| ParseError::InvalidDateTime {
            value: dt.into(),
            field: field.into(),
        })?;
    if bits.len() < 3 {
        return Err(ParseError::InvalidDateTime {
            value: dt.into(),
            field: field.into(),
        });
    }

    let year = parse_datestring_bit(&bits, 1, dt)?;
    let month = parse_datestring_bit(&bits, 2, dt)?;
    let day = parse_datestring_bit(&bits, 3, dt)?;
    // Combine parts to create data time.
    let date =
        NaiveDate::from_ymd_opt(year, month, day).ok_or_else(|| ParseError::InvalidDateTime {
            value: dt.into(),
            field: field.into(),
        })?;

    // Spec defines this is a date-time OR date
    // So the time can will be set to 0:0:0 if only a date is given.
    // https://icalendar.org/iCalendar-RFC-5545/3-8-2-4-date-time-start.html
    let hour = parse_datestring_bit(&bits, 5, dt).unwrap_or_default();
    let min = parse_datestring_bit(&bits, 6, dt).unwrap_or_default();
    let sec = parse_datestring_bit(&bits, 7, dt).unwrap_or_default();
    let datetime = date
        .and_hms_opt(hour, min, sec)
        .ok_or_else(|| ParseError::InvalidDateTime {
            value: dt.into(),
            field: field.into(),
        })?;

    // Apply timezone appended to the datetime before converting to UTC.
    // For more info https://icalendar.org/iCalendar-RFC-5545/3-3-5-date-time.html
    let zulu_timezone_set = match bits.get(8) {
        Some(part) => part.as_str() == "Z",
        None => false,
    };
    let datetime: chrono::DateTime<chrono::Utc> = if zulu_timezone_set {
        // If a `Z` is present, UTC should be used.
        chrono::DateTime::<_>::from_utc(datetime, chrono::Utc)
    } else {
        // If no `Z` is present, local time should be used.
        use chrono::offset::LocalResult;
        // Get datetime in local time or machine local time.
        // So this also takes into account daylight or standard time (summer/winter).
        match tz {
            Some(tz) => {
                // Use the timezone specified in the `tz`
                match tz.from_local_datetime(&datetime) {
                    LocalResult::None => Err(ParseError::InvalidDateTimeInLocalTimezone {
                        value: dt.into(),
                        field: field.into(),
                    }),
                    LocalResult::Single(date) => Ok(date),
                    LocalResult::Ambiguous(date1, date2) => {
                        Err(ParseError::DateTimeInLocalTimezoneIsAmbiguous {
                            value: dt.into(),
                            field: field.into(),
                            date1: date1.to_rfc3339(),
                            date2: date2.to_rfc3339(),
                        })
                    }
                }?
                .with_timezone(&chrono::Utc)
            }
            None => {
                // Use current system timezone
                // TODO Add option to always use UTC when this is executed on a server.
                let local = chrono::Local;
                match local.from_local_datetime(&datetime) {
                    LocalResult::None => Err(ParseError::InvalidDateTimeInLocalTimezone {
                        value: dt.into(),
                        field: field.into(),
                    }),
                    LocalResult::Single(date) => Ok(date),
                    LocalResult::Ambiguous(date1, date2) => {
                        Err(ParseError::DateTimeInLocalTimezoneIsAmbiguous {
                            value: dt.into(),
                            field: field.into(),
                            date1: date1.to_rfc3339(),
                            date2: date2.to_rfc3339(),
                        })
                    }
                }?
                .with_timezone(&chrono::Utc)
            }
        }
    };
    let datetime_with_timezone = if let Some(tz) = tz {
        // Apply timezone from `TZID=` part (if any)
        datetime.with_timezone(tz)
    } else {
        // If no timezone is give, set datetime as UTC
        datetime.with_timezone(&UTC)
    };

    Ok(datetime_with_timezone)
}

<<<<<<< HEAD
pub(crate) fn parse_dtstart(s: &str) -> Result<DateTime, RRuleError> {
    let caps = DTSTART_RE.captures(s);
=======
fn parse_dtstart(s: &str) -> Result<DateTime, ParseError> {
    let caps = DTSTART_RE.captures(s).ok_or(ParseError::MissingStartDate)?;
>>>>>>> abcc0630

    let tz: Option<Tz> = match caps.get(1) {
        Some(tz) => Some(parse_timezone(tz.as_str())?),
        None => None,
    };

    let dt_start_str =
        caps.get(2)
            .map(|dt| dt.as_str())
            .ok_or_else(|| ParseError::InvalidDateTime {
                value: s.into(),
                field: "DTSTART".into(),
            })?;

    datestring_to_date(dt_start_str, &tz, "DTSTART")
}

fn weekday_from_str(val: &str) -> Result<Weekday, String> {
    match val {
        "MO" => Ok(Weekday::Mon),
        "TU" => Ok(Weekday::Tue),
        "WE" => Ok(Weekday::Wed),
        "TH" => Ok(Weekday::Thu),
        "FR" => Ok(Weekday::Fri),
        "SA" => Ok(Weekday::Sat),
        "SU" => Ok(Weekday::Sun),
        _ => Err(format!("Invalid weekday: {}", val)),
    }
}

fn stringval_to_int<T: FromStr>(val: &str, err_msg: String) -> Result<T, ParseError> {
    if let Ok(val) = val.parse() {
        Ok(val)
    } else {
        Err(ParseError::Generic(err_msg))
    }
}

fn stringval_to_intvec<T: FromStr + Ord + PartialEq + Copy, F: Fn(T) -> bool>(
    val: &str,
    accept: F,
    err_msg: String,
) -> Result<Vec<T>, ParseError> {
    let mut parsed_vals = vec![];
    for val in val.split(',') {
        let val = stringval_to_int(val, err_msg.clone())?;
        if accept(val) {
            parsed_vals.push(val);
        } else {
            return Err(ParseError::Generic(err_msg));
        }
    }

    parsed_vals.sort();
    parsed_vals.dedup();

    Ok(parsed_vals)
}

<<<<<<< HEAD
fn parse_rrule(line: &str) -> Result<RRuleProperties, RRuleError> {
=======
fn parse_rrule(line: &str, mut dt_start: Option<DateTime>) -> Result<RRuleProperties, ParseError> {
>>>>>>> abcc0630
    // Store all parts independently, so we can see if things are double set or missing.
    let mut freq = None;
    let mut interval = None;
    let mut count = None;
    let mut until = None;
    // let mut tz = None;
    // let mut dt_start = None;
    let mut week_start = None;
    let mut by_set_pos = None;
    let mut by_month = None;
    let mut by_month_day = None;
    let mut by_year_day = None;
    let mut by_week_no = None;
    let mut by_weekday = None;
    let mut by_hour = None;
    let mut by_minute = None;
    let mut by_second = None;
    #[allow(unused_mut)]
    let mut by_easter = None;

    let attrs = RRULE_RE.replace(line, "");
    let attrs = attrs.split(';');

    for attr in attrs {
        let l: Vec<&str> = attr.split('=').collect();

        let key = l[0];
        let mut value = "";
        if l.len() > 1 {
            value = l[1];
        }

        match key.to_uppercase().as_str() {
            "FREQ" => {
                let new_freq = Frequency::try_from(value)?;
                if freq.is_none() {
                    freq = Some(new_freq)
                } else {
                    return Err(ParseError::DuplicatedField("FREQ".into())).map_err(From::from);
                }
            }
            "INTERVAL" => {
                let new_interval = stringval_to_int(value, "Invalid interval".to_owned())?;
                if interval.is_none() {
                    interval = Some(new_interval)
                } else {
                    return Err(ParseError::DuplicatedField("INTERVAL".into())).map_err(From::from);
                }
            }
            "COUNT" => {
                let new_count = stringval_to_int(value, "Invalid count".to_owned())?;
                if count.is_none() {
                    count = Some(new_count)
                } else {
                    return Err(ParseError::DuplicatedField("COUNT".into())).map_err(From::from);
                }
            }
            "UNTIL" => {
                // Until is always in UTC
                // TODO: Comment above is not true because of:
                // > [...]
                // > Furthermore, if the "DTSTART" property is specified as a date with local time,
                // > then the UNTIL rule part MUST also be specified as a date with local time.
                //
                // Thus This can be in local time
                if until.is_none() {
                    until = Some(datestring_to_date(value, &Some(UTC), "UNTIL")?)
                } else {
                    return Err(ParseError::DuplicatedField("UNTIL".into())).map_err(From::from);
                }
            }
            "DTSTART" | "TZID" => {
                // for backward compatibility
                // let dtstart_opts = parse_dtstart(line)?;
                // tz = Some(dtstart_opts.timezone());
                // dt_start = Some(dtstart_opts);
            }
            "WKST" => match weekday_from_str(value) {
                Ok(new_weekday) => {
                    if week_start.is_none() {
                        week_start = Some(new_weekday)
                    } else {
                        return Err(ParseError::DuplicatedField("WKST".into())).map_err(From::from);
                    }
                }
                Err(e) => {
                    return Err(ParseError::Generic(e));
                }
            },
            "BYSETPOS" => {
                let new_by_set_pos =
                    stringval_to_intvec(value, |_pos| true, "Invalid by_set_pos value".to_owned())?;
                if by_set_pos.is_none() {
                    by_set_pos = Some(new_by_set_pos)
                } else {
                    return Err(ParseError::DuplicatedField("BYSETPOS".into())).map_err(From::from);
                }
            }
            "BYMONTH" => {
                let new_by_month = stringval_to_intvec(
                    value,
                    |month| (1..=12).contains(&month),
                    "Invalid by_month value".to_owned(),
                )?;
                if by_month.is_none() {
                    by_month = Some(new_by_month)
                } else {
                    return Err(ParseError::DuplicatedField("BYMONTH".into())).map_err(From::from);
                }
            }
            "BYMONTHDAY" => {
                let new_by_month_day = stringval_to_intvec(
                    value,
                    |monthday| (-31..=31).contains(&monthday),
                    "Invalid by_month_day value".to_owned(),
                )?;
                if by_month_day.is_none() {
                    by_month_day = Some(new_by_month_day)
                } else {
                    return Err(ParseError::DuplicatedField("BYMONTHDAY".into()))
                        .map_err(From::from);
                }
            }
            "BYYEARDAY" => {
                let new_by_year_day = stringval_to_intvec(
                    value,
                    |yearday| (-366..=366).contains(&yearday),
                    "Invalid by_year_day value".to_owned(),
                )?;
                if by_year_day.is_none() {
                    by_year_day = Some(new_by_year_day)
                } else {
                    return Err(ParseError::DuplicatedField("BYYEARDAY".into()))
                        .map_err(From::from);
                }
            }
            "BYWEEKNO" => {
                let new_by_week_no = stringval_to_intvec(
                    value,
                    |weekno| (-53..=53).contains(&weekno),
                    "Invalid by_week_no value".to_owned(),
                )?;
                if by_week_no.is_none() {
                    by_week_no = Some(new_by_week_no)
                } else {
                    return Err(ParseError::DuplicatedField("BYWEEKNO".into())).map_err(From::from);
                }
            }
            "BYHOUR" => {
                let new_by_hour = stringval_to_intvec(
                    value,
                    |hour| hour < 24,
                    "Invalid by_hour value".to_owned(),
                )?;
                if by_hour.is_none() {
                    by_hour = Some(new_by_hour)
                } else {
                    return Err(ParseError::DuplicatedField("BYHOUR".into())).map_err(From::from);
                }
            }
            "BYMINUTE" => {
                let new_by_minute = stringval_to_intvec(
                    value,
                    |minute| minute < 60,
                    "Invalid by_minute value".to_owned(),
                )?;
                if by_minute.is_none() {
                    by_minute = Some(new_by_minute)
                } else {
                    return Err(ParseError::DuplicatedField("BYMINUTE".into())).map_err(From::from);
                }
            }
            "BYSECOND" => {
                let new_by_second = stringval_to_intvec(
                    value,
                    |sec| sec < 60,
                    "Invalid by_second value".to_owned(),
                )?;
                if by_second.is_none() {
                    by_second = Some(new_by_second)
                } else {
                    return Err(ParseError::DuplicatedField("BYSECOND".into())).map_err(From::from);
                }
            }
            "BYWEEKDAY" | "BYDAY" => {
                let new_by_weekday = parse_weekday(value)?;

                if by_weekday.is_none() {
                    by_weekday = Some(new_by_weekday)
                } else {
                    return Err(ParseError::DuplicatedField("BYWEEKDAY /BYDAY".into()))
                        .map_err(From::from);
                }
            }
            #[cfg(feature = "by-easter")]
            "BYEASTER" => {
                let new_by_easter =
                    stringval_to_int(value, format!("Invalid by_easter val: {}", value))?;
                if by_easter.is_none() {
                    by_easter = Some(new_by_easter)
                } else {
                    return Err(ParseError::DuplicatedField("BYEASTER".into())).map_err(From::from);
                }
            }
            _ => return Err(ParseError::Generic(format!("Invalid property: {}", key))),
        };
    }

    // Check if mandatory fields are set
    Ok(RRuleProperties {
        freq: freq.ok_or_else(|| {
            ParseError::Generic(format!("Property `FREQ` was missing in `{}`", line))
        })?,
        // `1` is default value according to spec.
        interval: interval.unwrap_or(1),
        count,
        until,
<<<<<<< HEAD
=======
        tz: tz.unwrap_or(UTC), // TODO check, I think this should be local timezone
        dt_start: dt_start.unwrap_or_else(|| UTC.ymd(1970, 1, 1).and_hms(0, 0, 0)), // Unix Epoch
        // dt_start: dt_start.ok_or_else(|| {
        //     ParseError::Generic(format!("Property `DTSTART` was missing in `{}`", line))
        // })?,
>>>>>>> abcc0630
        week_start: week_start.unwrap_or(Weekday::Mon),
        by_set_pos: by_set_pos.unwrap_or_default(),
        by_month: by_month.unwrap_or_default(),
        by_month_day: by_month_day.unwrap_or_default(),
        by_n_month_day: vec![],
        by_year_day: by_year_day.unwrap_or_default(),
        by_week_no: by_week_no.unwrap_or_default(),
        by_weekday: by_weekday.unwrap_or_default(),
        by_hour: by_hour.unwrap_or_default(),
        by_minute: by_minute.unwrap_or_default(),
        by_second: by_second.unwrap_or_default(),
        by_easter,
    })
}

fn str_to_weekday(d: &str) -> Result<Weekday, ParseError> {
    let day = match &d.to_uppercase()[..] {
        "MO" => Weekday::Mon,
        "TU" => Weekday::Tue,
        "WE" => Weekday::Wed,
        "TH" => Weekday::Thu,
        "FR" => Weekday::Fri,
        "SA" => Weekday::Sat,
        "SU" => Weekday::Sun,
        _ => return Err(ParseError::InvalidWeekday(d.to_string())),
    };
    Ok(day)
}

/// Parse the "BYWEEKDAY" and "BYDAY" values
/// Example: `SU,MO,TU,WE,TH,FR` or `4MO` or `-1WE`
/// > For example, within a MONTHLY rule, +1MO (or simply 1MO) represents the first Monday
/// > within the month, whereas -1MO represents the last Monday of the month.
fn parse_weekday(val: &str) -> Result<Vec<NWeekday>, ParseError> {
    let mut wdays = vec![];
    // Separate all days
    for day in val.split(',') {
        // Each day is 2 characters long
        if day.len() == 2 {
            // MO, TU, ...
            let wday = str_to_weekday(day)?;
            wdays.push(NWeekday::new(None, wday));
        } else {
            // When a day has values in front or behind it
            // Parse `4MO` and `-1WE`
            match NWEEKDAY_REGEX.captures(day) {
                Some(parts) => {
                    // Will only panic when regex is incorrect
                    let number = parts.get(1).unwrap().as_str().parse().unwrap();
                    let wdaypart = parts.get(2).unwrap();
                    let wday = str_to_weekday(wdaypart.as_str())?;
                    wdays.push(NWeekday::new(Some(number), wday));
                }
                None => {
                    return Err(ParseError::Generic(format!(
                        "Invalid weekday selection: {}",
                        day
                    )));
                }
            }
        }
    }
    Ok(wdays)
}

fn parse_rule_line(rfc_string: &str) -> Result<Option<RRuleProperties>, ParseError> {
    let rfc_string = rfc_string.trim();
    // If this part is empty return
    if rfc_string.is_empty() {
        return Ok(None);
    }

    let rfc_string_upper = rfc_string.to_uppercase();
    // Get header, `RRULE:` or `EXRULE;` part.
    let header = PARSE_RULE_LINE_RE.captures(&rfc_string_upper);

    if let Some(header) = header {
        let key = match header.get(1) {
            Some(k) => k.as_str(),
            None => {
                return Err(ParseError::Generic(format!(
                    "Invalid rule line prefix: {}",
                    rfc_string
                )))
            }
        };

        match key {
<<<<<<< HEAD
            "EXRULE" | "RRULE" => Ok(Some(parse_rrule(rfc_string)?)),
            _ => Err(RRuleError::new_parse_err(format!(
=======
            "EXRULE" | "RRULE" => Ok(Some(parse_rrule(rfc_string, None)?)),
            "DTSTART" => Ok(Some(RRuleProperties::new(
                Frequency::Yearly, // TODO this value should not be a default
                parse_dtstart(rfc_string)?,
            ))),
            _ => Err(ParseError::Generic(format!(
>>>>>>> abcc0630
                "Unsupported RFC prop {} in {}",
                key, &rfc_string
            ))),
        }
    } else {
        // If no header is set, we can parse it as `RRULE`
        Ok(Some(parse_rrule(rfc_string)?))
    }
}

#[derive(Debug)]
struct ParsedLine {
    name: String,
    params: Vec<String>,
    value: String,
}

fn break_down_line(line: &str) -> ParsedLine {
    let parsed_line_name = extract_name(String::from(line));
    let params: Vec<&str> = parsed_line_name.name.split(';').collect();

    ParsedLine {
        name: params[0].to_uppercase(),
        params: params[1..].iter().map(|s| String::from(*s)).collect(),
        value: parsed_line_name.value,
    }
}

struct LineName {
    name: String,
    value: String,
}

fn extract_name(line: String) -> LineName {
    if !line.contains(':') {
        return LineName {
            name: String::from("RRULE"),
            value: line,
        };
    }

    let parts: Vec<&str> = line.split(':').collect();
    let name = parts[0];
    let value = parts[1..].join("");

    LineName {
        name: String::from(name),
        value,
    }
}

fn parse_rule(rfc_string: &str) -> Result<RRuleProperties, ParseError> {
    let mut option = None;
    for line in rfc_string.split('\n') {
        let parsed_line = parse_rule_line(line)?;
        if let Some(parsed_line) = parsed_line {
            if option.is_none() {
                option = Some(parsed_line);
            } else {
                return Err(ParseError::Generic(format!(
                    "Found to many RRule lines in `{}`.",
                    rfc_string
                )));
            }
        }
    }

    if let Some(option) = option {
        Ok(option)
    } else {
        Err(ParseError::Generic(format!(
            "String is not a valid RRule: `{}`.",
            rfc_string
        )))
    }
}

#[derive(Debug)]
struct ParsedInput {
    rrule_vals: Vec<RRuleProperties>,
    rdate_vals: Vec<DateTime>,
    exrule_vals: Vec<RRuleProperties>,
    exdate_vals: Vec<DateTime>,
    dt_start: DateTime,
}

fn parse_input(s: &str) -> Result<ParsedInput, ParseError> {
    let mut rrule_vals = vec![];
    let mut rdate_vals = vec![];
    let mut exrule_vals = vec![];
    let mut exdate_vals = vec![];
    let dt_start = parse_dtstart(s)?;

    let lines: Vec<&str> = s.split('\n').collect();
    for line in &lines {
        let parsed_line = break_down_line(line);
        match parsed_line.name.to_uppercase().as_str() {
            "RRULE" => {
                if !parsed_line.params.is_empty() {
<<<<<<< HEAD
                    return Err(RRuleError::new_parse_err("Unsupported RRULE value"));
=======
                    return Err(ParseError::Generic("Unsupported RRULE value".into()));
>>>>>>> abcc0630
                }
                if parsed_line.value.is_empty() {
                    continue;
                }

                rrule_vals.push(finalize_parsed_properties(parse_rule(line)?, &dt_start)?);
            }
            "EXRULE" => {
                if !parsed_line.params.is_empty() {
<<<<<<< HEAD
                    return Err(RRuleError::new_parse_err("Unsupported EXRULE value"));
=======
                    return Err(ParseError::Generic("Unsupported EXRULE value".into()));
>>>>>>> abcc0630
                }
                if parsed_line.value.is_empty() {
                    continue;
                }
                // TODO: why is it parsed_line.value here and line for RRULE ?? Do some testing
                exrule_vals.push(finalize_parsed_properties(
                    parse_rule(&parsed_line.value)?,
                    &dt_start,
                )?);
            }
            "RDATE" => {
                let matches = match RDATE_RE.captures(line) {
                    Some(m) => m,
<<<<<<< HEAD
                    None => return Err(RRuleError::new_parse_err("Invalid RDATE specified")),
=======
                    None => return Err(ParseError::Generic("Invalid RDATE specified".into())),
>>>>>>> abcc0630
                };
                let tz: Option<Tz> = match matches.get(1) {
                    Some(tz_str) => Some(parse_timezone(tz_str.as_str())?),
                    None => None,
                };

                rdate_vals.append(&mut parse_rdate(
                    &parsed_line.value,
                    parsed_line.params,
                    &tz,
                )?);
            }
            "EXDATE" => {
                let matches = match EXDATE_RE.captures(line) {
                    Some(m) => m,
<<<<<<< HEAD
                    None => return Err(RRuleError::new_parse_err("Invalid EXDATE specified")),
=======
                    None => return Err(ParseError::Generic("Invalid EXDATE specified".into())),
>>>>>>> abcc0630
                };
                let tz: Option<Tz> = match matches.get(1) {
                    Some(tz_str) => Some(parse_timezone(tz_str.as_str())?),
                    None => None,
                };
                exdate_vals.append(&mut parse_rdate(
                    &parsed_line.value,
                    parsed_line.params,
                    &tz,
                )?);
            }
            "DTSTART" => (),
            _ => {
                return Err(ParseError::Generic(format!(
                    "Unsupported property: {}",
                    parsed_line.name
                )))
            }
        }
    }

    Ok(ParsedInput {
        dt_start,
        rrule_vals,
        rdate_vals,
        exrule_vals,
        exdate_vals,
    })
}

fn validate_date_param(params: Vec<&str>) -> Result<(), ParseError> {
    for param in &params {
        match DATETIME_RE.captures(param) {
            Some(caps) if caps.len() > 0 => (),
            _ => {
                return Err(ParseError::Generic(format!(
                    "Unsupported RDATE/EXDATE parm: {}",
                    param
                )))
            }
        }
    }
    Ok(())
}

fn parse_rdate(
    rdateval: &str,
    params: Vec<String>,
    tz: &Option<Tz>,
) -> Result<Vec<DateTime>, ParseError> {
    let params: Vec<&str> = params.iter().map(|p| p.as_str()).collect();
    validate_date_param(params)?;

    let mut rdatevals = vec![];
    for datestr in rdateval.split(',') {
        rdatevals.push(datestring_to_date(datestr, tz, "RDATE")?);
    }

    Ok(rdatevals)
}

fn preprocess_rrule_string(s: &str) -> String {
    s.replace("DTSTART;VALUE=DATETIME", "DTSTART")
        .replace("DTSTART;VALUE=DATE", "DTSTART")
}

#[cfg(test)]
mod test {
    use super::*;
    use crate::DateFilter;
    use crate::RRule;

    /// Print and compare 2 lists of dates and panic it they are not the same.
    fn check_occurrences(occurrences: Vec<DateTime>, expected: Vec<&str>) {
        let formater = |dt: &DateTime| -> String { format!("    \"{}\",\n", dt.to_rfc3339()) };
        println!(
            "Given: [\n{}]\nExpected: {:#?}",
            occurrences
                .iter()
                .map(formater)
                .collect::<Vec<_>>()
                .join(""),
            expected
        );
        assert_eq!(occurrences.len(), expected.len(), "List sizes don't match");
        for (given, expected) in occurrences.iter().zip(expected.iter()) {
            let exp_datetime = chrono::DateTime::parse_from_rfc3339(expected).unwrap();
            // Compare items and check if in the same offset/timezone
            assert_eq!(
                given.to_rfc3339(),
                exp_datetime.to_rfc3339(),
                "Dates not in same timezone"
            );
        }
    }

    #[test]
<<<<<<< HEAD
    fn it_works_1() {
        let res = build_rruleset("DTSTART:19970902T090000Z\nRRULE:FREQ=YEARLY;COUNT=3\n");
        assert!(res.is_ok());
    }

    #[test]
    fn it_works_2() {
        let s = "DTSTART:20120201T093000Z\nRRULE:FREQ=WEEKLY;INTERVAL=5;UNTIL=20130130T230000Z;BYDAY=MO,FR";
        let res = parse_rrule_string_to_properties(s);
        assert!(res.is_ok());
        let res = crate::parser::parse_dtstart(s);
        assert!(res.is_ok());
    }

    #[test]
    fn it_works_3() {
        let res = build_rruleset("RRULE:UNTIL=19990404T110000Z;DTSTART;TZID=America/Denver:19990104T110000Z;FREQ=WEEKLY;BYDAY=TU,WE");
        assert!(res.is_ok());
    }

    #[test]
    fn it_works_4() {
        let res = build_rruleset("DTSTART:20120201T120000Z\nRRULE:FREQ=DAILY;COUNT=5\nEXDATE;TZID=Europe/Berlin:20120202T130000Z,20120203T130000Z");
        assert!(res.is_ok());
=======
    fn sanity_tests() {
        let tests = [
"DTSTART:19970902T090000Z\nRRULE:FREQ=YEARLY;COUNT=3\n",
"DTSTART:20120201T093000Z\nRRULE:FREQ=WEEKLY;INTERVAL=5;UNTIL=20130130T230000Z;BYDAY=MO,FR",
"RRULE:UNTIL=19990404T110000Z;DTSTART;TZID=America/Denver:19990104T110000Z;FREQ=WEEKLY;BYDAY=TU,WE",
"DTSTART:20120201T120000Z\nRRULE:FREQ=DAILY;COUNT=5\nEXDATE;TZID=Europe/Berlin:20120202T130000Z,20120203T130000Z"
        ];
        for test_str in tests {
            let res = build_rruleset(test_str);
            assert!(res.is_ok());
        }
>>>>>>> abcc0630
    }

    #[test]
    fn rrule() {
        let res = build_rruleset("DTSTART:20120201T120000Z\nRRULE:FREQ=DAILY;COUNT=5");
        assert!(res.is_ok());
        let res = res.unwrap();
        assert_eq!(res.rrule.len(), 1);
        let props = res.rrule[0].get_properties();
        assert_eq!(props.interval, 1);
        assert_eq!(props.count.unwrap(), 5);
        assert_eq!(props.freq, Frequency::Daily);
    }

    #[test]
    fn exrule() {
        let res = build_rruleset(
            "DTSTART:20120201T120000Z\nRRULE:FREQ=DAILY;COUNT=5\nEXRULE:FREQ=WEEKLY;INTERVAL=2",
        );
        assert!(res.is_ok());
        let res = res.unwrap();
        assert_eq!(res.exrule.len(), 1);
        let props = res.exrule[0].get_properties();
        assert_eq!(props.interval, 2);
        assert_eq!(props.freq, Frequency::Weekly);
    }

    ////////////////////////////////////////////////////
    // Invalid stuff
    ////////////////////////////////////////////////////
    #[test]
    fn garbage_strings_rrule() {
        let test_cases = vec![
            "",
            "!",
            "1",
            "fioashfoias!?",
            "        ",
            "helloworld",
            "foo bar",
            "hello\nworld",
            "RRUle:test",
        ];
        for test_case in &test_cases {
            let res = parse_rrule_string_to_properties(test_case);
            assert!(res.is_err());
            let res = crate::parser::parse_dtstart(test_case);
            assert!(res.is_err());
        }
    }

    #[test]
    fn garbage_strings_rrule_set() {
        let test_cases = vec!["helloworld", "foo bar", "hello\nworld", "RRUle:test"];
        for test_case in &test_cases {
            let res = build_rruleset(test_case);
            assert!(res.is_err());
        }
    }

    #[test]
    fn invalid_dtstart() {
        let res = build_rruleset("DTSTART:20120201120000Z\nRRULE:FREQ=DAILY;COUNT=5");
        assert!(res.is_err());
        assert_eq!(
            res.unwrap_err(),
            ParseError::InvalidDateTime {
                value: "20120201120000Z".into(),
                field: "DTSTART".into()
            }
            .into()
        );
    }

    #[test]
    fn invalid_freq() {
        let res = build_rruleset("DTSTART:20120201T120000Z\nRRULE:FREQ=DAIL;COUNT=5");
        assert!(res.is_err());
        assert_eq!(
            res.unwrap_err(),
            ParseError::InvalidFrequency("DAIL".into()).into()
        );
    }

    #[test]
    fn invalid_byhour() {
        let res = build_rruleset("DTSTART:20120201T120000Z\nRRULE:FREQ=DAILY;COUNT=5;BYHOUR=24");
        assert!(res.is_err());
        assert_eq!(
            res.unwrap_err(),
            ParseError::Generic("Invalid by_hour value".into()).into()
        );

        let res =
            build_rruleset("DTSTART:20120201T120000Z\nRRULE:FREQ=DAILY;COUNT=5;BYHOUR=5,6,25");
        assert!(res.is_err());
        assert_eq!(
            res.unwrap_err(),
            ParseError::Generic("Invalid by_hour value".into()).into()
        );
    }

    #[test]
    fn invalid_byminute() {
        let res = build_rruleset("DTSTART:20120201T120000Z\nRRULE:FREQ=DAILY;COUNT=5;BYMINUTE=60");
        assert!(res.is_err());
        assert_eq!(
            res.unwrap_err(),
            ParseError::Generic("Invalid by_minute value".into()).into()
        );

        let res =
            build_rruleset("DTSTART:20120201T120000Z\nRRULE:FREQ=DAILY;COUNT=5;BYMINUTE=4,5,64");
        assert!(res.is_err());
        assert_eq!(
            res.unwrap_err(),
            ParseError::Generic("Invalid by_minute value".into()).into()
        );
    }

    #[test]
    fn parses_dtstart_when_just_date() {
        let res = build_rruleset("DTSTART;VALUE=DATE:20200812\nRRULE:FREQ=WEEKLY;UNTIL=20210511T220000Z;INTERVAL=1;BYDAY=WE;WKST=MO");
        assert!(res.is_ok());
    }

    #[test]
    fn parses_byday_as_nweekday_when_n_is_first() {
        let res = parse_rrule_string_to_properties("DTSTART;VALUE=DATE:20200701\nRRULE:FREQ=MONTHLY;UNTIL=20210303T090000Z;INTERVAL=1;BYDAY=1WE").unwrap();
        assert_eq!(res.by_weekday, vec![NWeekday::new(Some(1), Weekday::Wed)]);
    }

    #[test]
    fn parses_byday_with_n() {
        let cases = vec![
            "DTSTART:20200901T174500\nRRULE:FREQ=MONTHLY;UNTIL=20210504T154500Z;INTERVAL=1;BYDAY=1TU",
            "DTSTART;VALUE=DATE:20200902\nRRULE:FREQ=MONTHLY;UNTIL=20210504T220000Z;INTERVAL=1;BYDAY=1WE",
            "DTSTART:20200902T100000\nRRULE:FREQ=MONTHLY;UNTIL=20210505T080000Z;INTERVAL=1;BYDAY=1WE",
            "DTSTART;VALUE=DATE:20200812\nRRULE:FREQ=MONTHLY;UNTIL=20210524T090000Z;INTERVAL=1;BYDAY=4MO"
        ];
        for case in &cases {
            let res = build_rruleset(case);
            assert!(res.is_ok());
        }
        let cases = vec![
            "RRULE:FREQ=MONTHLY;UNTIL=20210504T154500Z;INTERVAL=1;BYDAY=1TU",
            "RRULE:FREQ=MONTHLY;UNTIL=20210504T220000Z;INTERVAL=1;BYDAY=1WE",
            "RRULE:FREQ=MONTHLY;UNTIL=20210505T080000Z;INTERVAL=1;BYDAY=-1WE",
            "RRULE:FREQ=MONTHLY;UNTIL=20210505T080000Z;INTERVAL=1;BYDAY=12SU",
            "RRULE:FREQ=MONTHLY;UNTIL=20210524T090000Z;INTERVAL=1;BYDAY=+4MO",
        ];
        let opts = vec![
            vec![NWeekday::new(Some(1), Weekday::Tue)],
            vec![NWeekday::new(Some(1), Weekday::Wed)],
            vec![NWeekday::new(Some(-1), Weekday::Wed)],
            vec![NWeekday::new(Some(12), Weekday::Sun)],
            vec![NWeekday::new(Some(4), Weekday::Mon)],
        ];
        for i in 0..cases.len() {
            let opts_or_err = parse_rule(cases[i]);
            assert!(opts_or_err.is_ok());
            assert_eq!(opts_or_err.unwrap().by_weekday, opts[i]);
        }
    }

    #[test]
<<<<<<< HEAD
    // #[ignore = "Only for benching"]
    fn bench() {
        let now = std::time::SystemTime::now();
        for _ in 0..1000 {
            // let res = build_rruleset("RRULE:UNTIL=19990404T110000Z;\
            // DTSTART;TZID=America/New_York:19990104T110000Z;FREQ=WEEKLY;BYDAY=TU,WE").unwrap();
            let res = build_rruleset(
                "RRULE:UNTIL=20100404T110000Z;\
                DTSTART;TZID=America/New_York:19990104T110000Z;FREQ=WEEKLY;BYDAY=TU,WE",
            )
            .unwrap();

            // println!("Parsing took: {:?}", now.elapsed().unwrap().as_millis());
            let tmp_now = std::time::SystemTime::now();

            // res.all(50);
            res.all_between(
                UTC.timestamp_millis(915321600000),
                UTC.timestamp_millis(920505600000),
                true,
            )
            .unwrap();
            println!("All took: {:?}", tmp_now.elapsed().unwrap().as_nanos());
        }
        println!("Time took: {:?}", now.elapsed().unwrap().as_millis());
    }

    #[test]
    #[ignore = "`dt_start` should be set, although error message is incorrect."]
    fn parses_rrule_without_dtstart() {
        let s = "FREQ=DAILY;COUNT=7";
        let res = parse_rrule_string_to_properties(s);
        println!("Res: {:?}", res);
        assert!(res.is_ok());
        let res = res.unwrap();
        assert_eq!(res.count, Some(7));
        assert_eq!(res.freq, Frequency::Daily);
        let res = parse_dtstart(s);
        assert!(res.is_ok());
        let res = res.unwrap();
        assert!(chrono::Utc::now().timestamp() - res.timestamp() < 2);

        let res = build_rruleset(s);
        assert!(res.is_ok());
        let occurrences = res.unwrap().all(50).unwrap();
        assert_eq!(occurrences.len(), 7);
        assert!(chrono::Utc::now().timestamp() - occurrences[0].timestamp() < 2);
=======
    fn rejects_rrule_without_dtstart() {
        let res = parse_rrule_string_to_properties("FREQ=DAILY;COUNT=7");
        assert!(res.is_err());
        let err = res.unwrap_err();
        assert_eq!(err, ParseError::MissingStartDate.into());
>>>>>>> abcc0630
    }

    #[test]
    fn avoids_infinite_loop() {
        let rrule = "DTSTART:20200427T090000\n\
            FREQ=WEEKLY;UNTIL=20200506T035959Z;BYDAY=FR,MO,TH,TU,WE"
            .parse::<RRule>()
            .unwrap();
        let instances = rrule
            .into_iter()
            .skip_while(|d| *d < chrono::Local::now())
            .take(2);
        assert_eq!(instances.count(), 0);
    }

    #[test]
    fn daytime_savings() {
        let rrule: RRule =
            "DTSTART;TZID=America/Vancouver:20210301T022210\nRRULE:FREQ=DAILY;COUNT=30"
                .parse()
                .unwrap();

        let (dates, error) = rrule.all_with_error(60);
        check_occurrences(
            dates,
            vec![
                "2021-03-01T02:22:10-08:00",
                "2021-03-02T02:22:10-08:00",
                "2021-03-03T02:22:10-08:00",
                "2021-03-04T02:22:10-08:00",
                "2021-03-05T02:22:10-08:00",
                "2021-03-06T02:22:10-08:00",
                "2021-03-07T02:22:10-08:00",
                "2021-03-08T02:22:10-08:00",
                "2021-03-09T02:22:10-08:00",
                "2021-03-10T02:22:10-08:00",
                "2021-03-11T02:22:10-08:00",
                "2021-03-12T02:22:10-08:00",
                "2021-03-13T02:22:10-08:00",
                "2021-03-14T03:22:10-07:00",
                "2021-03-15T02:22:10-07:00",
                "2021-03-16T02:22:10-07:00",
                "2021-03-17T02:22:10-07:00",
                "2021-03-18T02:22:10-07:00",
                "2021-03-19T02:22:10-07:00",
                "2021-03-20T02:22:10-07:00",
                "2021-03-21T02:22:10-07:00",
                "2021-03-22T02:22:10-07:00",
                "2021-03-23T02:22:10-07:00",
                "2021-03-24T02:22:10-07:00",
                "2021-03-25T02:22:10-07:00",
                "2021-03-26T02:22:10-07:00",
                "2021-03-27T02:22:10-07:00",
                "2021-03-28T02:22:10-07:00",
                "2021-03-29T02:22:10-07:00",
                "2021-03-30T02:22:10-07:00",
            ],
        );
        assert!(error.is_none());
    }

    #[test]
    fn rrule_all_fails_with_panic() {
        let res = "DTSTART;VALUE=DATE:20201230T130000\n\
        RRULE:FREQ=MONTHLY;UNTIL=20210825T120000Z;INTERVAL=1;BYDAY=-1WE"
            .parse::<RRuleSet>()
            .unwrap()
            .all(50);
        println!("Res {:?}", res);
    }

    #[test]
    fn rrule_generates_recurring_filter() {
        let dates = "DTSTART;TZID=Europe/Paris:20201214T093000\n\
        RRULE:FREQ=WEEKLY;UNTIL=20210308T083000Z;INTERVAL=2;BYDAY=MO;WKST=MO\n\
        EXDATE;TZID=Europe/Paris:20201228T093000,20210125T093000,20210208T093000"
            .parse::<RRuleSet>()
            .unwrap()
            .all(50)
            .unwrap();
        // This results in following set (minus exdate)
        // [
        //     2020-12-14T09:30:00CET,
        //     2020-12-28T09:30:00CET, // Removed because of exdate
        //     2021-01-11T09:30:00CET,
        //     2021-01-25T09:30:00CET, // Removed because of exdate
        //     2021-02-08T09:30:00CET, // Removed because of exdate
        //     2021-02-22T09:30:00CET,
        //     2021-03-08T09:30:00CET, // same as `UNTIL` but different timezones
        // ]
        check_occurrences(
            dates,
            vec![
                "2020-12-14T09:30:00+01:00",
                "2021-01-11T09:30:00+01:00",
                "2021-02-22T09:30:00+01:00",
                "2021-03-08T09:30:00+01:00",
            ],
        )
    }

    #[test]
    fn test_zulu() {
        let rrule_str = "DTSTART:20210405T150000Z\nRRULE:FREQ=WEEKLY;INTERVAL=1;BYDAY=MO";
        let rrule: RRule = rrule_str.parse().unwrap();
        assert_eq!(rrule.get_properties().freq, Frequency::Weekly);
        assert_eq!(
            rrule.get_properties().by_weekday,
            vec![NWeekday::new(None, Weekday::Mon)]
        );
        assert_eq!(rrule.get_properties().interval, 1);
        assert_eq!(rrule.dt_start, UTC.ymd(2021, 4, 5).and_hms(15, 0, 0));
    }

    #[test]
    fn rrule_daylight_savings() {
        let dates = "DTSTART;TZID=Europe/Paris:20210214T093000\n\
        RRULE:FREQ=WEEKLY;UNTIL=20210508T083000Z;INTERVAL=2;BYDAY=MO;WKST=MO"
            .parse::<RRuleSet>()
            .unwrap()
            .all(50)
            .unwrap();
        check_occurrences(
            dates,
            vec![
                "2021-02-22T09:30:00+01:00",
                "2021-03-08T09:30:00+01:00",
                "2021-03-22T09:30:00+01:00",
                "2021-04-05T09:30:00+02:00", // Switching to daylight saving time.
                "2021-04-19T09:30:00+02:00",
                "2021-05-03T09:30:00+02:00",
            ],
        )
    }

    /// Check if datetime can be parsed correctly
    #[test]
    fn parse_datetime() {
        let rrule: RRule = "DTSTART:20120201T023000Z\nFREQ=DAILY;INTERVAL=1;COUNT=2"
            .parse()
            .expect("RRule could not be parsed");

        assert_eq!(
            rrule.all(50).unwrap(),
            vec![
                UTC.ymd(2012, 2, 1).and_hms(2, 30, 0),
                UTC.ymd(2012, 2, 2).and_hms(2, 30, 0)
            ]
        )
    }

    /// Check if datetime with timezone can be parsed correctly
    #[test]
    fn parse_datetime_with_timezone() {
        let rrule: RRule =
            "DTSTART;TZID=America/New_York:20120201T023000Z\nFREQ=DAILY;INTERVAL=1;COUNT=2"
                .parse()
                .expect("RRule could not be parsed");

        assert_eq!(
            rrule.all(50).unwrap(),
            vec![
                UTC.ymd(2012, 2, 1).and_hms(2, 30, 0),
                UTC.ymd(2012, 2, 2).and_hms(2, 30, 0)
            ]
        )
    }

    /// Check if datetime errors are correctly handled
    #[test]
    fn parse_datetime_errors_invalid_hour() {
        let res = RRule::from_str("DTSTART:20120201T323000Z\nFREQ=DAILY;INTERVAL=1;COUNT=2");
        assert!(res.is_err());
        let err = res.unwrap_err();
        assert_eq!(
            err,
            ParseError::InvalidDateTime {
                value: "20120201T323000Z".into(),
                field: "DTSTART".into()
            }
            .into()
        );
    }

    /// Check if datetime errors are correctly handled
    #[test]
    fn parse_datetime_errors_invalid_day() {
        let res = RRule::from_str("DTSTART:20120251T023000Z\nFREQ=DAILY;INTERVAL=1;COUNT=2");
        assert!(res.is_err());
        let err = res.unwrap_err();
        assert_eq!(
            err,
            ParseError::InvalidDateTime {
                value: "20120251T023000Z".into(),
                field: "DTSTART".into()
            }
            .into()
        );
    }

    /// Check if datetime errors are correctly handled
    #[test]
    fn parse_datetime_errors_invalid_timezone() {
        let res = RRule::from_str("DTSTART:20120251T023000T\nFREQ=DAILY;INTERVAL=1;COUNT=2");
        assert!(res.is_err());
        let err = res.unwrap_err();
        assert_eq!(
            err,
            ParseError::InvalidDateTime {
                value: "20120251T023000T".into(),
                field: "DTSTART".into()
            }
            .into()
        );
    }

    /// Check if datetime errors are correctly handled
    #[test]
    fn parse_datetime_errors_invalid_tzid_timezone() {
        let res = RRule::from_str(
            "DTSTART;TZID=America/Everywhere:20120251T023000Z\nFREQ=DAILY;INTERVAL=1;COUNT=2",
        );
        assert!(res.is_err());
        let err = res.unwrap_err();
        assert_eq!(
            err,
            ParseError::InvalidTimezone("America/Everywhere".into()).into()
        );
    }
}<|MERGE_RESOLUTION|>--- conflicted
+++ resolved
@@ -1,10 +1,5 @@
-<<<<<<< HEAD
 use crate::{core::DateTime, Frequency, NWeekday, RRuleError, RRuleProperties, RRuleSet};
-use chrono::{Datelike, NaiveDate, NaiveDateTime, TimeZone, Timelike, Weekday};
-=======
-use crate::{core::DateTime, Frequency, NWeekday, RRule, RRuleError, RRuleProperties, RRuleSet};
 use chrono::{Datelike, NaiveDate, TimeZone, Timelike, Weekday};
->>>>>>> abcc0630
 use chrono_tz::{Tz, UTC};
 use lazy_static::lazy_static;
 use regex::Regex;
@@ -81,7 +76,7 @@
             Ok(rrule_properties)
         }
         _ => Err(ParseError::Generic(
-            "To many rrules, please use `RRuleSet` instead.".into(),
+            "Too many rrules, please use `RRuleSet` instead.".into(),
         )),
     }
 }
@@ -283,13 +278,8 @@
     Ok(datetime_with_timezone)
 }
 
-<<<<<<< HEAD
-pub(crate) fn parse_dtstart(s: &str) -> Result<DateTime, RRuleError> {
-    let caps = DTSTART_RE.captures(s);
-=======
-fn parse_dtstart(s: &str) -> Result<DateTime, ParseError> {
+pub(crate) fn parse_dtstart(s: &str) -> Result<DateTime, ParseError> {
     let caps = DTSTART_RE.captures(s).ok_or(ParseError::MissingStartDate)?;
->>>>>>> abcc0630
 
     let tz: Option<Tz> = match caps.get(1) {
         Some(tz) => Some(parse_timezone(tz.as_str())?),
@@ -349,11 +339,7 @@
     Ok(parsed_vals)
 }
 
-<<<<<<< HEAD
-fn parse_rrule(line: &str) -> Result<RRuleProperties, RRuleError> {
-=======
-fn parse_rrule(line: &str, mut dt_start: Option<DateTime>) -> Result<RRuleProperties, ParseError> {
->>>>>>> abcc0630
+fn parse_rrule(line: &str) -> Result<RRuleProperties, ParseError> {
     // Store all parts independently, so we can see if things are double set or missing.
     let mut freq = None;
     let mut interval = None;
@@ -571,14 +557,6 @@
         interval: interval.unwrap_or(1),
         count,
         until,
-<<<<<<< HEAD
-=======
-        tz: tz.unwrap_or(UTC), // TODO check, I think this should be local timezone
-        dt_start: dt_start.unwrap_or_else(|| UTC.ymd(1970, 1, 1).and_hms(0, 0, 0)), // Unix Epoch
-        // dt_start: dt_start.ok_or_else(|| {
-        //     ParseError::Generic(format!("Property `DTSTART` was missing in `{}`", line))
-        // })?,
->>>>>>> abcc0630
         week_start: week_start.unwrap_or(Weekday::Mon),
         by_set_pos: by_set_pos.unwrap_or_default(),
         by_month: by_month.unwrap_or_default(),
@@ -667,17 +645,8 @@
         };
 
         match key {
-<<<<<<< HEAD
             "EXRULE" | "RRULE" => Ok(Some(parse_rrule(rfc_string)?)),
-            _ => Err(RRuleError::new_parse_err(format!(
-=======
-            "EXRULE" | "RRULE" => Ok(Some(parse_rrule(rfc_string, None)?)),
-            "DTSTART" => Ok(Some(RRuleProperties::new(
-                Frequency::Yearly, // TODO this value should not be a default
-                parse_dtstart(rfc_string)?,
-            ))),
             _ => Err(ParseError::Generic(format!(
->>>>>>> abcc0630
                 "Unsupported RFC prop {} in {}",
                 key, &rfc_string
             ))),
@@ -777,11 +746,7 @@
         match parsed_line.name.to_uppercase().as_str() {
             "RRULE" => {
                 if !parsed_line.params.is_empty() {
-<<<<<<< HEAD
-                    return Err(RRuleError::new_parse_err("Unsupported RRULE value"));
-=======
                     return Err(ParseError::Generic("Unsupported RRULE value".into()));
->>>>>>> abcc0630
                 }
                 if parsed_line.value.is_empty() {
                     continue;
@@ -791,11 +756,7 @@
             }
             "EXRULE" => {
                 if !parsed_line.params.is_empty() {
-<<<<<<< HEAD
-                    return Err(RRuleError::new_parse_err("Unsupported EXRULE value"));
-=======
                     return Err(ParseError::Generic("Unsupported EXRULE value".into()));
->>>>>>> abcc0630
                 }
                 if parsed_line.value.is_empty() {
                     continue;
@@ -809,11 +770,7 @@
             "RDATE" => {
                 let matches = match RDATE_RE.captures(line) {
                     Some(m) => m,
-<<<<<<< HEAD
-                    None => return Err(RRuleError::new_parse_err("Invalid RDATE specified")),
-=======
                     None => return Err(ParseError::Generic("Invalid RDATE specified".into())),
->>>>>>> abcc0630
                 };
                 let tz: Option<Tz> = match matches.get(1) {
                     Some(tz_str) => Some(parse_timezone(tz_str.as_str())?),
@@ -829,11 +786,7 @@
             "EXDATE" => {
                 let matches = match EXDATE_RE.captures(line) {
                     Some(m) => m,
-<<<<<<< HEAD
-                    None => return Err(RRuleError::new_parse_err("Invalid EXDATE specified")),
-=======
                     None => return Err(ParseError::Generic("Invalid EXDATE specified".into())),
->>>>>>> abcc0630
                 };
                 let tz: Option<Tz> = match matches.get(1) {
                     Some(tz_str) => Some(parse_timezone(tz_str.as_str())?),
@@ -931,32 +884,6 @@
     }
 
     #[test]
-<<<<<<< HEAD
-    fn it_works_1() {
-        let res = build_rruleset("DTSTART:19970902T090000Z\nRRULE:FREQ=YEARLY;COUNT=3\n");
-        assert!(res.is_ok());
-    }
-
-    #[test]
-    fn it_works_2() {
-        let s = "DTSTART:20120201T093000Z\nRRULE:FREQ=WEEKLY;INTERVAL=5;UNTIL=20130130T230000Z;BYDAY=MO,FR";
-        let res = parse_rrule_string_to_properties(s);
-        assert!(res.is_ok());
-        let res = crate::parser::parse_dtstart(s);
-        assert!(res.is_ok());
-    }
-
-    #[test]
-    fn it_works_3() {
-        let res = build_rruleset("RRULE:UNTIL=19990404T110000Z;DTSTART;TZID=America/Denver:19990104T110000Z;FREQ=WEEKLY;BYDAY=TU,WE");
-        assert!(res.is_ok());
-    }
-
-    #[test]
-    fn it_works_4() {
-        let res = build_rruleset("DTSTART:20120201T120000Z\nRRULE:FREQ=DAILY;COUNT=5\nEXDATE;TZID=Europe/Berlin:20120202T130000Z,20120203T130000Z");
-        assert!(res.is_ok());
-=======
     fn sanity_tests() {
         let tests = [
 "DTSTART:19970902T090000Z\nRRULE:FREQ=YEARLY;COUNT=3\n",
@@ -968,7 +895,6 @@
             let res = build_rruleset(test_str);
             assert!(res.is_ok());
         }
->>>>>>> abcc0630
     }
 
     #[test]
@@ -1135,7 +1061,6 @@
     }
 
     #[test]
-<<<<<<< HEAD
     // #[ignore = "Only for benching"]
     fn bench() {
         let now = std::time::SystemTime::now();
@@ -1164,32 +1089,11 @@
     }
 
     #[test]
-    #[ignore = "`dt_start` should be set, although error message is incorrect."]
-    fn parses_rrule_without_dtstart() {
-        let s = "FREQ=DAILY;COUNT=7";
-        let res = parse_rrule_string_to_properties(s);
-        println!("Res: {:?}", res);
-        assert!(res.is_ok());
-        let res = res.unwrap();
-        assert_eq!(res.count, Some(7));
-        assert_eq!(res.freq, Frequency::Daily);
-        let res = parse_dtstart(s);
-        assert!(res.is_ok());
-        let res = res.unwrap();
-        assert!(chrono::Utc::now().timestamp() - res.timestamp() < 2);
-
-        let res = build_rruleset(s);
-        assert!(res.is_ok());
-        let occurrences = res.unwrap().all(50).unwrap();
-        assert_eq!(occurrences.len(), 7);
-        assert!(chrono::Utc::now().timestamp() - occurrences[0].timestamp() < 2);
-=======
     fn rejects_rrule_without_dtstart() {
         let res = parse_rrule_string_to_properties("FREQ=DAILY;COUNT=7");
         assert!(res.is_err());
         let err = res.unwrap_err();
-        assert_eq!(err, ParseError::MissingStartDate.into());
->>>>>>> abcc0630
+        assert_eq!(err, ParseError::MissingStartDate);
     }
 
     #[test]
