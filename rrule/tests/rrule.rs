--- conflicted
+++ resolved
@@ -1246,7 +1246,6 @@
 }
 
 #[test]
-<<<<<<< HEAD
 #[ignore = "`BYYEARDAY` can not be used with the current frequency (monthly)."]
 fn monthly_by_yearday() {
     let properties = RRuleProperties {
@@ -1443,8 +1442,6 @@
 }
 
 #[test]
-=======
->>>>>>> abcc0630
 fn monthly_by_hour() {
     let properties = RRuleProperties {
         freq: Frequency::Monthly,
@@ -1716,15 +1713,58 @@
 }
 
 #[test]
+#[ignore = "`BYMONTHDAY` can not be used with the current frequency (weekly)."]
+fn weekly_by_monthday() {
+    let properties = RRuleProperties {
+        freq: Frequency::Weekly,
+        count: Some(3),
+        by_hour: vec![9],
+        by_minute: vec![0],
+        by_second: vec![0],
+        by_month_day: vec![1, 3],
+        ..Default::default()
+    };
+    test_recurring_rrule(
+        properties,
+        ymd_hms(1997, 9, 2, 9, 0, 0),
+        &[
+            ymd_hms(1997, 9, 3, 9, 0, 0),
+            ymd_hms(1997, 10, 1, 9, 0, 0),
+            ymd_hms(1997, 10, 3, 9, 0, 0),
+        ],
+    );
+}
+
+#[test]
+#[ignore = "`BYMONTHDAY` can not be used with the current frequency (weekly)."]
+fn weekly_by_month_and_monthday() {
+    let properties = RRuleProperties {
+        freq: Frequency::Weekly,
+        count: Some(3),
+        by_month: vec![1, 3],
+        by_hour: vec![9],
+        by_minute: vec![0],
+        by_second: vec![0],
+        by_month_day: vec![5, 7],
+        ..Default::default()
+    };
+    test_recurring_rrule(
+        properties,
+        ymd_hms(1997, 9, 2, 9, 0, 0),
+        &[
+            ymd_hms(1998, 1, 5, 9, 0, 0),
+            ymd_hms(1998, 1, 7, 9, 0, 0),
+            ymd_hms(1998, 3, 5, 9, 0, 0),
+        ],
+    );
+}
+
+#[test]
 fn weekly_by_weekday() {
     let properties = RRuleProperties {
         freq: Frequency::Weekly,
         count: Some(3),
-<<<<<<< HEAD
-=======
-        dt_start: ymd_hms(1997, 9, 2, 9, 0, 0),
         by_weekday: vec![NWeekday::Every(Weekday::Tue), NWeekday::Every(Weekday::Thu)],
->>>>>>> abcc0630
         by_hour: vec![9],
         by_minute: vec![0],
         by_second: vec![0],
@@ -1747,12 +1787,7 @@
     let properties = RRuleProperties {
         freq: Frequency::Weekly,
         count: Some(3),
-<<<<<<< HEAD
-        by_month: vec![1, 3],
-=======
-        dt_start: ymd_hms(1997, 9, 2, 9, 0, 0),
         by_weekday: vec![NWeekday::Every(Weekday::Tue), NWeekday::Every(Weekday::Thu)],
->>>>>>> abcc0630
         by_hour: vec![9],
         by_minute: vec![0],
         by_second: vec![0],
@@ -1774,11 +1809,7 @@
     let properties = RRuleProperties {
         freq: Frequency::Weekly,
         count: Some(3),
-<<<<<<< HEAD
-=======
         by_month: vec![1, 3],
-        dt_start: ymd_hms(1997, 9, 2, 9, 0, 0),
->>>>>>> abcc0630
         by_weekday: vec![NWeekday::Every(Weekday::Tue), NWeekday::Every(Weekday::Thu)],
         by_hour: vec![9],
         by_minute: vec![0],
@@ -1797,112 +1828,47 @@
 }
 
 #[test]
-fn weekly_by_hour() {
+#[ignore = "`BYMONTHDAY` can not be used with the current frequency (weekly)."]
+fn weekly_by_monthday_and_weekday() {
     let properties = RRuleProperties {
         freq: Frequency::Weekly,
         count: Some(3),
-<<<<<<< HEAD
         by_weekday: vec![NWeekday::Every(Weekday::Tue), NWeekday::Every(Weekday::Thu)],
         by_hour: vec![9],
-=======
-        dt_start: ymd_hms(1997, 9, 2, 9, 0, 0),
-        by_weekday: vec![NWeekday::Every(Weekday::Tue)],
-        by_hour: vec![6, 18],
->>>>>>> abcc0630
-        by_minute: vec![0],
-        by_second: vec![0],
-        ..Default::default()
-    };
-    test_recurring_rrule(
-        properties,
-        ymd_hms(1997, 9, 2, 9, 0, 0),
-        &[
-            ymd_hms(1997, 9, 2, 18, 0, 0),
-            ymd_hms(1997, 9, 9, 6, 0, 0),
-            ymd_hms(1997, 9, 9, 18, 0, 0),
-        ],
-    );
-}
-
-#[test]
-fn weekly_by_minute() {
+        by_minute: vec![0],
+        by_second: vec![0],
+        by_month_day: vec![1, 3],
+        ..Default::default()
+    };
+    test_recurring_rrule(
+        properties,
+        ymd_hms(1997, 9, 2, 9, 0, 0),
+        &[
+            ymd_hms(1998, 1, 1, 9, 0, 0),
+            ymd_hms(1998, 2, 3, 9, 0, 0),
+            ymd_hms(1998, 3, 3, 9, 0, 0),
+        ],
+    );
+}
+
+#[test]
+#[ignore = "`BYMONTHDAY` can not be used with the current frequency (weekly)."]
+fn weekly_by_month_monthday_and_weekday() {
     let properties = RRuleProperties {
         freq: Frequency::Weekly,
         count: Some(3),
-<<<<<<< HEAD
         by_month: vec![1, 3],
         by_weekday: vec![NWeekday::Every(Weekday::Tue), NWeekday::Every(Weekday::Thu)],
-=======
-        dt_start: ymd_hms(1997, 9, 2, 9, 0, 0),
-        by_weekday: vec![NWeekday::Every(Weekday::Tue)],
->>>>>>> abcc0630
-        by_hour: vec![9],
-        by_minute: vec![6, 18],
-        by_second: vec![0],
-        ..Default::default()
-    };
-    test_recurring_rrule(
-        properties,
-        ymd_hms(1997, 9, 2, 9, 0, 0),
-        &[
-            ymd_hms(1997, 9, 2, 9, 6, 0),
-            ymd_hms(1997, 9, 2, 9, 18, 0),
-            ymd_hms(1997, 9, 9, 9, 6, 0),
-        ],
-    );
-}
-
-#[test]
-fn weekly_by_second() {
-    let properties = RRuleProperties {
-        freq: Frequency::Weekly,
-        count: Some(3),
-<<<<<<< HEAD
-        by_weekday: vec![NWeekday::Every(Weekday::Tue), NWeekday::Every(Weekday::Thu)],
-=======
-        dt_start: ymd_hms(1997, 9, 2, 9, 0, 0),
-        by_weekday: vec![NWeekday::Every(Weekday::Tue)],
->>>>>>> abcc0630
-        by_hour: vec![9],
-        by_minute: vec![0],
-        by_second: vec![6, 18],
-        ..Default::default()
-    };
-    test_recurring_rrule(
-        properties,
-        ymd_hms(1997, 9, 2, 9, 0, 0),
-        &[
-            ymd_hms(1997, 9, 2, 9, 0, 6),
-            ymd_hms(1997, 9, 2, 9, 0, 18),
-            ymd_hms(1997, 9, 9, 9, 0, 6),
-        ],
-    );
-}
-
-#[test]
-fn weekly_by_hour_and_minute() {
-    let properties = RRuleProperties {
-        freq: Frequency::Weekly,
-        count: Some(3),
-<<<<<<< HEAD
-        by_month: vec![1, 3],
-        by_weekday: vec![NWeekday::Every(Weekday::Tue), NWeekday::Every(Weekday::Thu)],
-        by_hour: vec![9],
-        by_minute: vec![0],
-=======
-        dt_start: ymd_hms(1997, 9, 2, 9, 0, 0),
-        by_weekday: vec![NWeekday::Every(Weekday::Tue)],
-        by_hour: vec![6, 18],
-        by_minute: vec![6, 18],
->>>>>>> abcc0630
-        by_second: vec![0],
-        ..Default::default()
-    };
-    test_recurring_rrule(
-        properties,
-        ymd_hms(1997, 9, 2, 9, 0, 0),
-        &[
-<<<<<<< HEAD
+        by_hour: vec![9],
+        by_minute: vec![0],
+        by_second: vec![0],
+        by_month_day: vec![1, 3],
+        ..Default::default()
+    };
+    test_recurring_rrule(
+        properties,
+        ymd_hms(1997, 9, 2, 9, 0, 0),
+        &[
             ymd_hms(1998, 1, 1, 9, 0, 0),
             ymd_hms(1998, 3, 3, 9, 0, 0),
             ymd_hms(2001, 3, 1, 9, 0, 0),
@@ -2183,8 +2149,6 @@
         properties,
         ymd_hms(1997, 9, 2, 9, 0, 0),
         &[
-=======
->>>>>>> abcc0630
             ymd_hms(1997, 9, 2, 18, 6, 0),
             ymd_hms(1997, 9, 2, 18, 18, 0),
             ymd_hms(1997, 9, 9, 6, 6, 0),
@@ -2210,7 +2174,6 @@
             ymd_hms(1997, 9, 2, 18, 0, 6),
             ymd_hms(1997, 9, 2, 18, 0, 18),
             ymd_hms(1997, 9, 9, 6, 0, 6),
-<<<<<<< HEAD
         ],
     );
 }
@@ -2389,247 +2352,16 @@
             ymd_hms(1997, 9, 3, 9, 0, 0),
             ymd_hms(1997, 10, 1, 9, 0, 0),
             ymd_hms(1997, 10, 3, 9, 0, 0),
-=======
->>>>>>> abcc0630
-        ],
-    );
-}
-
-#[test]
-fn weekly_by_minute_and_second() {
-    let properties = RRuleProperties {
-        freq: Frequency::Weekly,
-        count: Some(3),
-<<<<<<< HEAD
+        ],
+    );
+}
+
+#[test]
+fn daily_by_month_and_monthday() {
+    let properties = RRuleProperties {
+        freq: Frequency::Daily,
+        count: Some(3),
         by_month: vec![1, 3],
-=======
-        dt_start: ymd_hms(1997, 9, 2, 9, 0, 0),
-        by_weekday: vec![NWeekday::Every(Weekday::Tue)],
->>>>>>> abcc0630
-        by_hour: vec![9],
-        by_minute: vec![6, 18],
-        by_second: vec![6, 18],
-        ..Default::default()
-    };
-    test_recurring_rrule(
-        properties,
-        ymd_hms(1997, 9, 2, 9, 0, 0),
-        &[
-            ymd_hms(1997, 9, 2, 9, 6, 6),
-            ymd_hms(1997, 9, 2, 9, 6, 18),
-            ymd_hms(1997, 9, 2, 9, 18, 6),
-        ],
-    );
-}
-
-#[test]
-fn weekly_by_hour_and_minute_and_second() {
-    let properties = RRuleProperties {
-<<<<<<< HEAD
-        freq: Frequency::Daily,
-        count: Some(3),
-        by_weekday: vec![NWeekday::Every(Weekday::Tue), NWeekday::Every(Weekday::Thu)],
-        by_hour: vec![9],
-        by_minute: vec![0],
-        by_second: vec![0],
-=======
-        freq: Frequency::Weekly,
-        count: Some(5),
-        dt_start: ymd_hms(1997, 9, 2, 9, 0, 0),
-        by_weekday: vec![NWeekday::Every(Weekday::Tue)],
-        by_hour: vec![6, 18],
-        by_minute: vec![6, 18],
-        by_second: vec![6, 18],
->>>>>>> abcc0630
-        ..Default::default()
-    };
-    test_recurring_rrule(
-        properties,
-        ymd_hms(1997, 9, 2, 9, 0, 0),
-        &[
-            ymd_hms(1997, 9, 2, 18, 6, 6),
-            ymd_hms(1997, 9, 2, 18, 6, 18),
-            ymd_hms(1997, 9, 2, 18, 18, 6),
-            ymd_hms(1997, 9, 2, 18, 18, 18),
-            ymd_hms(1997, 9, 9, 6, 6, 6),
-        ],
-    );
-}
-
-#[test]
-fn weekly_by_setpos() {
-    let properties = RRuleProperties {
-        freq: Frequency::Weekly,
-        count: Some(3),
-<<<<<<< HEAD
-        by_month: vec![1, 3],
-=======
-        dt_start: ymd_hms(1997, 9, 2, 9, 0, 0),
->>>>>>> abcc0630
-        by_weekday: vec![NWeekday::Every(Weekday::Tue), NWeekday::Every(Weekday::Thu)],
-        by_hour: vec![6, 18],
-        by_set_pos: vec![3, -3],
-        by_minute: vec![0],
-        by_second: vec![0],
-        ..Default::default()
-    };
-    test_recurring_rrule(
-        properties,
-        ymd_hms(1997, 9, 2, 9, 0, 0),
-        &[
-            ymd_hms(1997, 9, 2, 18, 0, 0),
-            ymd_hms(1997, 9, 4, 6, 0, 0),
-            ymd_hms(1997, 9, 9, 18, 0, 0),
-        ],
-    );
-}
-
-#[test]
-fn daily() {
-    let properties = RRuleProperties {
-        freq: Frequency::Daily,
-        count: Some(3),
-<<<<<<< HEAD
-        by_weekday: vec![NWeekday::Every(Weekday::Tue), NWeekday::Every(Weekday::Thu)],
-=======
-        dt_start: ymd_hms(1997, 9, 2, 9, 0, 0),
->>>>>>> abcc0630
-        by_hour: vec![9],
-        by_minute: vec![0],
-        by_second: vec![0],
-        ..Default::default()
-    };
-    test_recurring_rrule(
-        properties,
-        ymd_hms(1997, 9, 2, 9, 0, 0),
-        &[
-            ymd_hms(1997, 9, 2, 9, 0, 0),
-            ymd_hms(1997, 9, 3, 9, 0, 0),
-            ymd_hms(1997, 9, 4, 9, 0, 0),
-        ],
-    );
-}
-
-#[test]
-fn daily_interval() {
-    let properties = RRuleProperties {
-        freq: Frequency::Daily,
-        count: Some(3),
-<<<<<<< HEAD
-        by_month: vec![1, 3],
-        by_weekday: vec![NWeekday::Every(Weekday::Tue), NWeekday::Every(Weekday::Thu)],
-=======
-        dt_start: ymd_hms(1997, 9, 2, 9, 0, 0),
->>>>>>> abcc0630
-        by_hour: vec![9],
-        by_minute: vec![0],
-        by_second: vec![0],
-        interval: 2,
-        ..Default::default()
-    };
-    test_recurring_rrule(
-        properties,
-        ymd_hms(1997, 9, 2, 9, 0, 0),
-        &[
-            ymd_hms(1997, 9, 2, 9, 0, 0),
-            ymd_hms(1997, 9, 4, 9, 0, 0),
-            ymd_hms(1997, 9, 6, 9, 0, 0),
-        ],
-    );
-}
-
-#[test]
-fn daily_interval_large() {
-    let properties = RRuleProperties {
-        freq: Frequency::Daily,
-<<<<<<< HEAD
-        count: Some(4),
-=======
-        count: Some(3),
-        dt_start: ymd_hms(1997, 9, 2, 9, 0, 0),
->>>>>>> abcc0630
-        by_hour: vec![9],
-        by_minute: vec![0],
-        by_second: vec![0],
-        interval: 92,
-        ..Default::default()
-    };
-    test_recurring_rrule(
-        properties,
-        ymd_hms(1997, 9, 2, 9, 0, 0),
-        &[
-            ymd_hms(1997, 9, 2, 9, 0, 0),
-            ymd_hms(1997, 12, 3, 9, 0, 0),
-            ymd_hms(1998, 3, 5, 9, 0, 0),
-        ],
-    );
-}
-
-#[test]
-fn daily_by_month() {
-    let properties = RRuleProperties {
-        freq: Frequency::Daily,
-<<<<<<< HEAD
-        count: Some(4),
-=======
-        count: Some(3),
-        by_month: vec![1, 3],
-        dt_start: ymd_hms(1997, 9, 2, 9, 0, 0),
->>>>>>> abcc0630
-        by_hour: vec![9],
-        by_minute: vec![0],
-        by_second: vec![0],
-        ..Default::default()
-    };
-    test_recurring_rrule(
-        properties,
-        ymd_hms(1997, 9, 2, 9, 0, 0),
-        &[
-            ymd_hms(1998, 1, 1, 9, 0, 0),
-            ymd_hms(1998, 1, 2, 9, 0, 0),
-            ymd_hms(1998, 1, 3, 9, 0, 0),
-        ],
-    );
-}
-
-#[test]
-fn daily_by_monthday() {
-    let properties = RRuleProperties {
-        freq: Frequency::Daily,
-<<<<<<< HEAD
-        count: Some(4),
-        by_month: vec![1, 7],
-=======
-        count: Some(3),
-        dt_start: ymd_hms(1997, 9, 2, 9, 0, 0),
->>>>>>> abcc0630
-        by_hour: vec![9],
-        by_minute: vec![0],
-        by_second: vec![0],
-        by_month_day: vec![1, 3],
-        ..Default::default()
-    };
-    test_recurring_rrule(
-        properties,
-        ymd_hms(1997, 9, 2, 9, 0, 0),
-        &[
-            ymd_hms(1997, 9, 3, 9, 0, 0),
-            ymd_hms(1997, 10, 1, 9, 0, 0),
-            ymd_hms(1997, 10, 3, 9, 0, 0),
-        ],
-    );
-}
-
-#[test]
-fn daily_by_month_and_monthday() {
-    let properties = RRuleProperties {
-        freq: Frequency::Daily,
-        count: Some(3),
-<<<<<<< HEAD
-=======
-        by_month: vec![1, 3],
-        dt_start: ymd_hms(1997, 9, 2, 9, 0, 0),
->>>>>>> abcc0630
         by_hour: vec![9],
         by_minute: vec![0],
         by_second: vec![0],
@@ -2652,12 +2384,7 @@
     let properties = RRuleProperties {
         freq: Frequency::Daily,
         count: Some(3),
-<<<<<<< HEAD
-        by_weekday: vec![NWeekday::Every(Weekday::Mon)],
-=======
-        dt_start: ymd_hms(1997, 9, 2, 9, 0, 0),
         by_weekday: vec![NWeekday::Every(Weekday::Tue), NWeekday::Every(Weekday::Thu)],
->>>>>>> abcc0630
         by_hour: vec![9],
         by_minute: vec![0],
         by_second: vec![0],
@@ -2679,13 +2406,8 @@
     let properties = RRuleProperties {
         freq: Frequency::Daily,
         count: Some(3),
-<<<<<<< HEAD
-        by_weekday: vec![NWeekday::Every(Weekday::Sun)],
-=======
         by_month: vec![1, 3],
-        dt_start: ymd_hms(1997, 9, 2, 9, 0, 0),
         by_weekday: vec![NWeekday::Every(Weekday::Tue), NWeekday::Every(Weekday::Thu)],
->>>>>>> abcc0630
         by_hour: vec![9],
         by_minute: vec![0],
         by_second: vec![0],
@@ -2707,12 +2429,7 @@
     let properties = RRuleProperties {
         freq: Frequency::Daily,
         count: Some(3),
-<<<<<<< HEAD
-        by_weekday: vec![NWeekday::Every(Weekday::Sun)],
-=======
-        dt_start: ymd_hms(1997, 9, 2, 9, 0, 0),
         by_weekday: vec![NWeekday::Every(Weekday::Tue), NWeekday::Every(Weekday::Thu)],
->>>>>>> abcc0630
         by_hour: vec![9],
         by_minute: vec![0],
         by_second: vec![0],
@@ -2735,13 +2452,8 @@
     let properties = RRuleProperties {
         freq: Frequency::Daily,
         count: Some(3),
-<<<<<<< HEAD
-        by_weekday: vec![NWeekday::Every(Weekday::Sun)],
-=======
         by_month: vec![1, 3],
-        dt_start: ymd_hms(1997, 9, 2, 9, 0, 0),
         by_weekday: vec![NWeekday::Every(Weekday::Tue), NWeekday::Every(Weekday::Thu)],
->>>>>>> abcc0630
         by_hour: vec![9],
         by_minute: vec![0],
         by_second: vec![0],
@@ -2755,6 +2467,202 @@
             ymd_hms(1998, 1, 1, 9, 0, 0),
             ymd_hms(1998, 3, 3, 9, 0, 0),
             ymd_hms(2001, 3, 1, 9, 0, 0),
+        ],
+    );
+}
+
+#[test]
+#[ignore = "`BYYEARDAY` can not be used with the current frequency (daily)."]
+fn daily_by_yearday() {
+    let properties = RRuleProperties {
+        freq: Frequency::Daily,
+        count: Some(4),
+        by_hour: vec![9],
+        by_minute: vec![0],
+        by_second: vec![0],
+        by_year_day: vec![1, 100, 200, 365],
+        ..Default::default()
+    };
+    test_recurring_rrule(
+        properties,
+        ymd_hms(1997, 9, 2, 9, 0, 0),
+        &[
+            ymd_hms(1997, 12, 31, 9, 0, 0),
+            ymd_hms(1998, 1, 1, 9, 0, 0),
+            ymd_hms(1998, 4, 10, 9, 0, 0),
+            ymd_hms(1998, 7, 19, 9, 0, 0),
+        ],
+    );
+}
+
+#[test]
+#[ignore = "`BYYEARDAY` can not be used with the current frequency (daily)."]
+fn daily_by_yeardayneg() {
+    let properties = RRuleProperties {
+        freq: Frequency::Daily,
+        count: Some(4),
+        by_hour: vec![9],
+        by_minute: vec![0],
+        by_second: vec![0],
+        by_year_day: vec![-365, -266, -166, -1],
+        ..Default::default()
+    };
+    test_recurring_rrule(
+        properties,
+        ymd_hms(1997, 9, 2, 9, 0, 0),
+        &[
+            ymd_hms(1997, 12, 31, 9, 0, 0),
+            ymd_hms(1998, 1, 1, 9, 0, 0),
+            ymd_hms(1998, 4, 10, 9, 0, 0),
+            ymd_hms(1998, 7, 19, 9, 0, 0),
+        ],
+    );
+}
+
+#[test]
+#[ignore = "`BYYEARDAY` can not be used with the current frequency (daily)."]
+fn daily_by_month_and_yearday() {
+    let properties = RRuleProperties {
+        freq: Frequency::Daily,
+        count: Some(4),
+        by_month: vec![1, 7],
+        by_hour: vec![9],
+        by_minute: vec![0],
+        by_second: vec![0],
+        by_year_day: vec![1, 100, 200, 365],
+        ..Default::default()
+    };
+    test_recurring_rrule(
+        properties,
+        ymd_hms(1997, 9, 2, 9, 0, 0),
+        &[
+            ymd_hms(1998, 1, 1, 9, 0, 0),
+            ymd_hms(1998, 7, 19, 9, 0, 0),
+            ymd_hms(1999, 1, 1, 9, 0, 0),
+            ymd_hms(1999, 7, 19, 9, 0, 0),
+        ],
+    );
+}
+
+#[test]
+#[ignore = "`BYWEEKNO` can not be used with the current frequency (daily)."]
+fn daily_by_weekno() {
+    let properties = RRuleProperties {
+        freq: Frequency::Daily,
+        count: Some(3),
+        by_hour: vec![9],
+        by_week_no: vec![20],
+        by_minute: vec![0],
+        by_second: vec![0],
+        ..Default::default()
+    };
+    test_recurring_rrule(
+        properties,
+        ymd_hms(1997, 9, 2, 9, 0, 0),
+        &[
+            ymd_hms(1998, 5, 11, 9, 0, 0),
+            ymd_hms(1998, 5, 12, 9, 0, 0),
+            ymd_hms(1998, 5, 13, 9, 0, 0),
+        ],
+    );
+}
+
+// That's a nice one. The first days of week number one
+// may be in the last year.
+#[test]
+#[ignore = "`BYWEEKNO` can not be used with the current frequency (daily)."]
+fn daily_by_weekno_and_weekday() {
+    let properties = RRuleProperties {
+        freq: Frequency::Daily,
+        count: Some(3),
+        by_weekday: vec![NWeekday::Every(Weekday::Mon)],
+        by_hour: vec![9],
+        by_week_no: vec![1],
+        by_minute: vec![0],
+        by_second: vec![0],
+        ..Default::default()
+    };
+    test_recurring_rrule(
+        properties,
+        ymd_hms(1997, 9, 2, 9, 0, 0),
+        &[
+            ymd_hms(1997, 12, 29, 9, 0, 0),
+            ymd_hms(1999, 1, 4, 9, 0, 0),
+            ymd_hms(2000, 1, 3, 9, 0, 0),
+        ],
+    );
+}
+
+// Another nice test. The last days of week number 52/53
+// may be in the next year.
+#[test]
+#[ignore = "`BYWEEKNO` can not be used with the current frequency (daily)."]
+fn daily_by_weekno_and_weekday_large() {
+    let properties = RRuleProperties {
+        freq: Frequency::Daily,
+        count: Some(3),
+        by_weekday: vec![NWeekday::Every(Weekday::Sun)],
+        by_hour: vec![9],
+        by_week_no: vec![52],
+        by_minute: vec![0],
+        by_second: vec![0],
+        ..Default::default()
+    };
+    test_recurring_rrule(
+        properties,
+        ymd_hms(1997, 9, 2, 9, 0, 0),
+        &[
+            ymd_hms(1997, 12, 28, 9, 0, 0),
+            ymd_hms(1998, 12, 27, 9, 0, 0),
+            ymd_hms(2000, 1, 2, 9, 0, 0),
+        ],
+    );
+}
+
+#[test]
+#[ignore = "`BYWEEKNO` can not be used with the current frequency (daily)."]
+fn daily_by_weekno_and_weekday_last() {
+    let properties = RRuleProperties {
+        freq: Frequency::Daily,
+        count: Some(3),
+        by_weekday: vec![NWeekday::Every(Weekday::Sun)],
+        by_hour: vec![9],
+        by_week_no: vec![-1],
+        by_minute: vec![0],
+        by_second: vec![0],
+        ..Default::default()
+    };
+    test_recurring_rrule(
+        properties,
+        ymd_hms(1997, 9, 2, 9, 0, 0),
+        &[
+            ymd_hms(1997, 12, 28, 9, 0, 0),
+            ymd_hms(1999, 1, 3, 9, 0, 0),
+            ymd_hms(2000, 1, 2, 9, 0, 0),
+        ],
+    );
+}
+
+#[test]
+#[ignore = "`BYWEEKNO` can not be used with the current frequency (daily)."]
+fn daily_by_weekno_and_weekday53() {
+    let properties = RRuleProperties {
+        freq: Frequency::Daily,
+        count: Some(3),
+        by_weekday: vec![NWeekday::Every(Weekday::Sun)],
+        by_hour: vec![9],
+        by_week_no: vec![53],
+        by_minute: vec![0],
+        by_second: vec![0],
+        ..Default::default()
+    };
+    test_recurring_rrule(
+        properties,
+        ymd_hms(1997, 9, 2, 9, 0, 0),
+        &[
+            ymd_hms(1998, 12, 28, 9, 0, 0),
+            ymd_hms(2004, 12, 27, 9, 0, 0),
+            ymd_hms(2009, 12, 28, 9, 0, 0),
         ],
     );
 }
@@ -3208,7 +3116,6 @@
         by_minute: vec![0],
         by_second: vec![0],
         by_year_day: vec![1, 100, 200, 365],
-<<<<<<< HEAD
         ..Default::default()
     };
     test_recurring_rrule(
@@ -3324,18 +3231,15 @@
         by_week_no: vec![53],
         by_minute: vec![0],
         by_second: vec![0],
-=======
->>>>>>> abcc0630
-        ..Default::default()
-    };
-    test_recurring_rrule(
-        properties,
-        ymd_hms(1997, 9, 2, 9, 0, 0),
-        &[
-            ymd_hms(1998, 4, 10, 0, 0, 0),
-            ymd_hms(1998, 4, 10, 1, 0, 0),
-            ymd_hms(1998, 4, 10, 2, 0, 0),
-            ymd_hms(1998, 4, 10, 3, 0, 0),
+        ..Default::default()
+    };
+    test_recurring_rrule(
+        properties,
+        ymd_hms(1997, 9, 2, 9, 0, 0),
+        &[
+            ymd_hms(1998, 12, 28, 0, 0, 0),
+            ymd_hms(1998, 12, 28, 1, 0, 0),
+            ymd_hms(1998, 12, 28, 2, 0, 0),
         ],
     );
 }
@@ -3776,7 +3680,6 @@
 }
 
 #[test]
-<<<<<<< HEAD
 #[ignore = "`BYWEEKNO` can not be used with the current frequency (minutely)."]
 fn minutely_by_weekno() {
     let properties = RRuleProperties {
@@ -3886,8 +3789,6 @@
 }
 
 #[test]
-=======
->>>>>>> abcc0630
 fn minutely_by_hour() {
     let properties = RRuleProperties {
         freq: Frequency::Minutely,
@@ -4326,7 +4227,6 @@
 }
 
 #[test]
-<<<<<<< HEAD
 #[ignore = "`BYWEEKNO` can not be used with the current frequency (secondly)."]
 fn secondly_by_weekno() {
     let properties = RRuleProperties {
@@ -4452,8 +4352,6 @@
 }
 
 #[test]
-=======
->>>>>>> abcc0630
 fn secondly_by_minute() {
     let properties = RRuleProperties {
         freq: Frequency::Secondly,
@@ -4492,7 +4390,6 @@
 }
 
 #[test]
-<<<<<<< HEAD
 #[ignore = "This assumes it will just loop over 9*60*60=32400 seconds. \
 This will thus trigger the loop_limit."]
 fn secondly_by_hour_and_minute() {
@@ -4537,8 +4434,6 @@
 }
 
 #[test]
-=======
->>>>>>> abcc0630
 fn secondly_by_minute_and_second() {
     let properties = RRuleProperties {
         freq: Frequency::Secondly,
@@ -4559,7 +4454,6 @@
 }
 
 #[test]
-<<<<<<< HEAD
 #[ignore = "This assumes it will just loop over 9*60*60=32400 seconds. \
 This will thus trigger the loop_limit."]
 fn secondly_by_hour_and_minute_and_second() {
@@ -4585,8 +4479,6 @@
 }
 
 #[test]
-=======
->>>>>>> abcc0630
 fn until_not_matching() {
     let properties = RRuleProperties {
         freq: Frequency::Daily,
@@ -4649,7 +4541,6 @@
 }
 
 #[test]
-<<<<<<< HEAD
 #[ignore = "`UNTIL` is `1997-09-01T09:00:00+00:00`, but `DTSTART` (`1997-09-02T09:00:00+00:00`) \
 is later. That should not be happening."]
 fn until_empty() {
@@ -4666,8 +4557,6 @@
 }
 
 #[test]
-=======
->>>>>>> abcc0630
 fn until_with_date() {
     let properties = RRuleProperties {
         freq: Frequency::Daily,
