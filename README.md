<h1 align="center">RRule.rs</h1>
<p align="center">A pure and efficient Rust implementation of recurrence rules as defined in the iCalendar RFC.</p>
<p align="center">
  <a href="https://travis-ci.com/fmeringdal/rust_rrule"><img src="https://travis-ci.com/fmeringdal/rust_rrule.svg?branch=main" /></a>
  <a href="https://github.com/fmeringdal/rust-rrule/actions"><img src="https://img.shields.io/github/checks-status/fmeringdal/rust-rrule/main" /></a>
  <a href="https://codecov.io/gh/fmeringdal/rust_rrule"><img src="https://codecov.io/gh/fmeringdal/rust_rrule/branch/main/graph/badge.svg" /></a>
  <a href="https://crates.io/crates/rrule"><img src="https://img.shields.io/crates/v/rrule.svg" /></a>
  <a href="https://docs.rs/rrule/latest/rrule/"><img src="https://img.shields.io/badge/docs-rrule-blue" /></a>
</p>

## Warning

This crate is not production ready yet. Dates and recurrence rules are quite complicated and
takes time to get right. Even though this crate is well tested (high code coverage), there are still
tests missing regarding edge cases in stuff like DST, time zone and rfc_string parsing
(contributions are very welcome!).
Use at your own risk!

<<<<<<< HEAD
## Specification

This crate follows the [iCalendar (RFC-5545) specification][ICal_spec] for the "Recurrence Rule".
The Recurrence Rule spec corresponds to the `RRule` object in this crate.
In addition it allows for adding the ["DTSTART" property][DTSTART_property] separated by a newline.

The crate allows for a "BYEASTER" filter. But this is opt-in with the feature flag `"by-easter"`.

### RRuleSet

`RRuleSet` allows for a combination or `RRule`s and some other properties.
 - List of [RRules](https://icalendar.org/iCalendar-RFC-5545/3-8-5-3-recurrence-rule.html):
 Allows multiple RRules to be combined. (Union, `A ∪ B`)
 - List of [RDates](https://icalendar.org/iCalendar-RFC-5545/3-8-5-2-recurrence-date-times.html):
 A list of datetime combinations to always include. (Union, `A ∪ B`)
 - List of ExRule (see note below):
 Allows of RRules that are removed from the results. (Complement `A \ B` or `A - B`)
 - List of [ExDate](https://icalendar.org/iCalendar-RFC-5545/3-8-5-1-exception-date-times.html):
 A list of datetime combinations to always exclude. (Complement `A \ B` or `A - B`)

Note: "EXRULE" was originally part of [RFC 2445](https://datatracker.ietf.org/doc/html/rfc2445),
[RFC 5545][ICal_spec] supersedes this specification.
But "EXRULE" works exactly the same als "RRULE" excepts it excludes dates.

If you notice that the implementation differs from the specifications above, please open an issue.

## Quick start
=======
## Library Usage
>>>>>>> 2b93e7ed

```rust
use rrule::RRule;

// RRule that starts 2012.02.01 and occurs daily for 3 days.
let rrule: RRule = "DTSTART:20120201T093000Z\nRRULE:FREQ=DAILY;COUNT=3".parse().unwrap();

// Set hard limit in case of infinitely recurring rules.
let limit = 100;
// Get all recurrences of the rrule
let recurrences = rrule.all(limit);
// Or rrule.into_iter().take(limit as usize).collect::<Vec<_>>();
// if you want to leverage the iterator directly
assert_eq!(recurrences.len(), 3);
```

See more examples at [docs.rs](https://docs.rs/rrule)


## Command Line Tool Usage
Install the command line tool with:
```
$ cargo install rrule
```

Then run it with:
```
$ rrule "DTSTART:20120201T093000Z\nRRULE:FREQ=DAILY;COUNT=3"
```

## Safety and Security
<a name="safety"></a>
We try to make the crate safe for use by arbitrary users/public APIs,
but we can not guaranty the security of it at this point.

The 3 problems we are currently mostly worried about are:

### Denial of Service (DoS) by panic
If the user is able to trigger a case where is it able to panic
the code it could crash an application or servers.
This can limit this by using [catch_unwind](https://doc.rust-lang.org/std/panic/fn.catch_unwind.html).
Make sure to read the documentation! This does not work if the
[`panic = "abort"`](https://doc.rust-lang.org/cargo/reference/profiles.html#panic)
setting is set to abort.
It is not advices to reuse `RRule`, `RRuleSet` or iterators after it has panicked.

Disabling overflow checks using compiler flags might result in unexpected results and crashes.
So this is strongly discouraged.

When the [validation limits](#validation_limits) are disabled this problem will be much more
prevalent. Numbers might overflow in some cases.

### Denial of Service (DoS) by CPU exhaustion
The spec allows of infinitely recurring events or by searching of a datetime that meets the
requirements but does not exists. There are various protections for this build into the crate.
But in order to hit these limits it might take a few seconds/minutes depending on the CPU speed.

This problem can be mitigating by spawning the process in a separate thread and stopping the thread
if it hits the timeout. On decent CPUs this might not be a big issue.

Note that by disabling the [validation limits](#validation_limits) this problem will be
made MUCH more significant.

### Denial of Service (DoS) by memory exhaustion
The spec allows of infinitely recurring events. Thus the iterator might be practically infinite.
So when not setting a limit over the iterator it might create a list of events that practically
never ends. And thus will continue until is crashes or hangs the system.

This problem can be easily mitigated by limiting the amount of events expected.
This is also the reason why `rrule.all(limit)` function takes a limit.

## Limitation and limits

All dates are limited to the range or years +/-262_000[^1] because of [Chrono][Chrono] limits.
See [Chrono's limits for more info](https://github.com/chronotope/chrono#limitations).

Supported timezones are limited to by the timezones that [Chrono-Tz][Chrono-Tz] supports.
This is equivalent to the IANA database.
See [Chrono-Tz's limits for more info](https://github.com/chronotope/chrono-tz/#limiting-the-timezone-table-to-zones-of-interest).

### Validation Limits
<a name="validation_limits"></a>
Because the specifications does give a lot of flexibility this can be [abused very easily](#safety).
In order to prevent most of the abuse we have imposed arbitrary limitation on the crate.

These limitations are reasonable in most use cases, but we do allow other developers to opt-out
if needed.

Limitations:
| Description                      | Arbitrary Limit       | Crate Limit                 |
|----------------------------------|-----------------------|-----------------------------|
| Year range                       | -10_000..=10_000      | -262_000..=262_000 (Chrono) |
| Max interval with freq Yearly    | 10_000 ( 10000 years) | 65_535 (u16::MAX)           |
| Max interval with freq Monthly   |  1_000 (~83 years)    | 65_535 (u16::MAX)           |
| Max interval with freq Weekly    |  1_000 (~19 years)    | 65_535 (u16::MAX)           |
| Max interval with freq Daily     | 10_000 (~27 years)    | 65_535 (u16::MAX)           |
| Max interval with freq Hourly    | 10_000 (~416 days)    | 65_535 (u16::MAX)           |
| Max interval with freq Minutely  | 10_000 (~7 days)      | 65_535 (u16::MAX)           |
| Max interval with freq Secondly  | 50_000 (~13 hours)    | 65_535 (u16::MAX)           |
| Formula loop limit               | 10_000                | 65_535 (u16::MAX)           |
| Iteration limit                  | 100_000               | 4_294_967_295 (u32::MAX)    |

By default the "Arbitrary Limit" are used. If you instead want to use the "Crate Limit".
Make sure you [understand the risks that come with this](#safety).

<details>
    <summary>Yes, I understand the risks, but I want to disable the arbitrary limits.</summary>

Make sure you actually need this before enabling it.

<span style="color:red;font-weight:bold">**DANGER!**</span><br/>
To disable all arbitrary limits you can enable the `"no-validation-limits"` feature flag.

</details>

## Inspired by

- [python-dateutil library](http://labix.org/python-dateutil/)
- [rrule.js](https://github.com/jakubroztocil/rrule)

## TODOS

- cache
- more tests around string parsing and validation

## License

The code in this project is licensed under the [MIT](LICENSE-MIT) or [Apache 2.0](LICENSE-APACHE) license.

All contributions to this project will be similarly licensed.

[^1]: See [validation limits](#validation_limits) sections more info.
[Chrono]: https://github.com/chronotope/chrono
[Chrono-Tz]: https://github.com/chronotope/chrono-tz/
[ICal_spec]: https://icalendar.org/iCalendar-RFC-5545/3-3-10-recurrence-rule.html
[DTSTART_property]: https://icalendar.org/iCalendar-RFC-5545/3-8-2-4-date-time-start.html<|MERGE_RESOLUTION|>--- conflicted
+++ resolved
@@ -16,7 +16,6 @@
 (contributions are very welcome!).
 Use at your own risk!
 
-<<<<<<< HEAD
 ## Specification
 
 This crate follows the [iCalendar (RFC-5545) specification][ICal_spec] for the "Recurrence Rule".
@@ -43,10 +42,7 @@
 
 If you notice that the implementation differs from the specifications above, please open an issue.
 
-## Quick start
-=======
 ## Library Usage
->>>>>>> 2b93e7ed
 
 ```rust
 use rrule::RRule;
@@ -65,16 +61,15 @@
 
 See more examples at [docs.rs](https://docs.rs/rrule)
 
-
 ## Command Line Tool Usage
 Install the command line tool with:
-```
-$ cargo install rrule
+```bash
+cargo install rrule
 ```
 
 Then run it with:
-```
-$ rrule "DTSTART:20120201T093000Z\nRRULE:FREQ=DAILY;COUNT=3"
+```bash
+rrule "DTSTART:20120201T093000Z\nRRULE:FREQ=DAILY;COUNT=3"
 ```
 
 ## Safety and Security
